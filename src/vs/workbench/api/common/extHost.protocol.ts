--- conflicted
+++ resolved
@@ -1155,11 +1155,7 @@
 	$acceptTerminalProcessId(id: number, processId: number): void;
 	/** @deprecated */
 	$acceptTerminalProcessData(id: number, data: string): void;
-<<<<<<< HEAD
-=======
 	$acceptTerminalProcessData2(id: number, data: string): void;
-	$acceptTerminalRendererInput(id: number, data: string): void;
->>>>>>> dc6b475b
 	$acceptTerminalTitleChange(id: number, name: string): void;
 	$acceptTerminalDimensions(id: number, cols: number, rows: number): void;
 	$acceptTerminalMaximumDimensions(id: number, cols: number, rows: number): void;
