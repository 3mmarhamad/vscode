/*---------------------------------------------------------------------------------------------
 *  Copyright (c) Microsoft Corporation. All rights reserved.
 *  Licensed under the MIT License. See License.txt in the project root for license information.
 *--------------------------------------------------------------------------------------------*/

<<<<<<< HEAD
import type { IBuffer, IMarker, ITheme, RendererType, Terminal as RawXtermTerminal } from 'xterm';
import type { LigaturesAddon as LigaturesAddonType } from 'xterm-addon-ligatures';
=======
import type { IBuffer, IMarker, ITheme, Terminal as RawXtermTerminal } from 'xterm';
import type { CanvasAddon as CanvasAddonType } from 'xterm-addon-canvas';
>>>>>>> 4ea6a276
import type { ISearchOptions, SearchAddon as SearchAddonType } from 'xterm-addon-search';
import type { Unicode11Addon as Unicode11AddonType } from 'xterm-addon-unicode11';
import type { WebglAddon as WebglAddonType } from 'xterm-addon-webgl';
import type { SerializeAddon as SerializeAddonType } from 'xterm-addon-serialize';
import { IXtermCore } from 'vs/workbench/contrib/terminal/browser/xterm-private';
import { ConfigurationTarget, IConfigurationService } from 'vs/platform/configuration/common/configuration';
import { TerminalConfigHelper } from 'vs/workbench/contrib/terminal/browser/terminalConfigHelper';
import { DisposableStore } from 'vs/base/common/lifecycle';
import { IEditorOptions } from 'vs/editor/common/config/editorOptions';
import { IShellIntegration, TerminalLocation, TerminalSettingId } from 'vs/platform/terminal/common/terminal';
import { ITerminalFont, TERMINAL_VIEW_ID } from 'vs/workbench/contrib/terminal/common/terminal';
import { isSafari } from 'vs/base/browser/browser';
import { ICommandTracker, IInternalXtermTerminal, IXtermTerminal } from 'vs/workbench/contrib/terminal/browser/terminal';
import { ILogService } from 'vs/platform/log/common/log';
import { IStorageService, StorageScope, StorageTarget } from 'vs/platform/storage/common/storage';
import { TerminalStorageKeys } from 'vs/workbench/contrib/terminal/common/terminalStorageKeys';
import { INotificationService, IPromptChoice, Severity } from 'vs/platform/notification/common/notification';
import { CommandNavigationAddon } from 'vs/workbench/contrib/terminal/browser/xterm/commandNavigationAddon';
import { localize } from 'vs/nls';
import { IColorTheme, IThemeService } from 'vs/platform/theme/common/themeService';
import { IViewDescriptorService, ViewContainerLocation } from 'vs/workbench/common/views';
import { editorBackground } from 'vs/platform/theme/common/colorRegistry';
import { PANEL_BACKGROUND, SIDE_BAR_BACKGROUND } from 'vs/workbench/common/theme';
import { TERMINAL_FOREGROUND_COLOR, TERMINAL_BACKGROUND_COLOR, TERMINAL_CURSOR_FOREGROUND_COLOR, TERMINAL_CURSOR_BACKGROUND_COLOR, ansiColorIdentifiers, TERMINAL_SELECTION_BACKGROUND_COLOR, TERMINAL_FIND_MATCH_BACKGROUND_COLOR, TERMINAL_FIND_MATCH_HIGHLIGHT_BACKGROUND_COLOR, TERMINAL_FIND_MATCH_BORDER_COLOR, TERMINAL_OVERVIEW_RULER_FIND_MATCH_FOREGROUND_COLOR, TERMINAL_FIND_MATCH_HIGHLIGHT_BORDER_COLOR, TERMINAL_OVERVIEW_RULER_CURSOR_FOREGROUND_COLOR, TERMINAL_SELECTION_FOREGROUND_COLOR, TERMINAL_INACTIVE_SELECTION_BACKGROUND_COLOR } from 'vs/workbench/contrib/terminal/common/terminalColorRegistry';
import { Color } from 'vs/base/common/color';
import { ShellIntegrationAddon } from 'vs/platform/terminal/common/xterm/shellIntegrationAddon';
import { IInstantiationService } from 'vs/platform/instantiation/common/instantiation';
import { DecorationAddon } from 'vs/workbench/contrib/terminal/browser/xterm/decorationAddon';
import { ITerminalCapabilityStore, ITerminalCommand, TerminalCapability } from 'vs/platform/terminal/common/capabilities/capabilities';
import { Emitter } from 'vs/base/common/event';
import { ITelemetryService } from 'vs/platform/telemetry/common/telemetry';
import { IGenericMarkProperties } from 'vs/platform/terminal/common/terminalProcess';

// How long in milliseconds should an average frame take to render for a notification to appear
// which suggests the fallback DOM-based renderer
const SLOW_CANVAS_RENDER_THRESHOLD = 50;
const NUMBER_OF_FRAMES_TO_MEASURE = 20;
const SMOOTH_SCROLL_DURATION = 125;

<<<<<<< HEAD
let LigaturesAddon: typeof LigaturesAddonType;
=======
let CanvasAddon: typeof CanvasAddonType;
>>>>>>> 4ea6a276
let SearchAddon: typeof SearchAddonType;
let SerializeAddon: typeof SerializeAddonType;
let Unicode11Addon: typeof Unicode11AddonType;
let WebglAddon: typeof WebglAddonType;

/**
 * Wraps the xterm object with additional functionality. Interaction with the backing process is out
 * of the scope of this class.
 */
export class XtermTerminal extends DisposableStore implements IXtermTerminal, IInternalXtermTerminal {
	/** The raw xterm.js instance */
	readonly raw: RawXtermTerminal;
	private _bufferLines: string[] = [];

	get bufferLines(): string[] {
		if (this.raw.buffer.active.length === this._bufferLines.length) {
			return this._bufferLines;
		}
		for (let i = this._bufferLines.length; i < this.raw.buffer.active.length; i++) {
			const line = this.raw.buffer.active.getLine(i)?.translateToString();
			if (line) {
				this._bufferLines.push(line);
			}
		}
		return this._bufferLines;
	}
	private _core: IXtermCore;
	private static _suggestedRendererType: 'canvas' | 'dom' | undefined = undefined;
	private _container?: HTMLElement;

	// Always on addons
	private _commandNavigationAddon: CommandNavigationAddon;
	private _shellIntegrationAddon: ShellIntegrationAddon;
	private _decorationAddon: DecorationAddon;

	// Optional addons
<<<<<<< HEAD
	private _ligaturesAddon?: LigaturesAddonType;
=======
	private _canvasAddon?: CanvasAddonType;
>>>>>>> 4ea6a276
	private _searchAddon?: SearchAddonType;
	private _unicode11Addon?: Unicode11AddonType;
	private _webglAddon?: WebglAddonType;
	private _serializeAddon?: SerializeAddonType;

	private _lastFindResult: { resultIndex: number; resultCount: number } | undefined;
	get findResult(): { resultIndex: number; resultCount: number } | undefined { return this._lastFindResult; }

	private readonly _onDidRequestRunCommand = new Emitter<{ command: ITerminalCommand; copyAsHtml?: boolean }>();
	readonly onDidRequestRunCommand = this._onDidRequestRunCommand.event;
	private readonly _onDidChangeFindResults = new Emitter<{ resultIndex: number; resultCount: number } | undefined>();
	readonly onDidChangeFindResults = this._onDidChangeFindResults.event;
	private readonly _onDidChangeSelection = new Emitter<void>();
	readonly onDidChangeSelection = this._onDidChangeSelection.event;

	get commandTracker(): ICommandTracker { return this._commandNavigationAddon; }
	get shellIntegration(): IShellIntegration { return this._shellIntegrationAddon; }

	private _target: TerminalLocation | undefined;
	set target(location: TerminalLocation | undefined) {
		this._target = location;
	}
	get target(): TerminalLocation | undefined { return this._target; }

	/**
	 * @param xtermCtor The xterm.js constructor, this is passed in so it can be fetched lazily
	 * outside of this class such that {@link raw} is not nullable.
	 */
	constructor(
		xtermCtor: typeof RawXtermTerminal,
		private readonly _configHelper: TerminalConfigHelper,
		cols: number,
		rows: number,
		location: TerminalLocation,
		private readonly _capabilities: ITerminalCapabilityStore,
		disableShellIntegrationReporting: boolean,
		@IConfigurationService private readonly _configurationService: IConfigurationService,
		@IInstantiationService private readonly _instantiationService: IInstantiationService,
		@ILogService private readonly _logService: ILogService,
		@INotificationService private readonly _notificationService: INotificationService,
		@IStorageService private readonly _storageService: IStorageService,
		@IThemeService private readonly _themeService: IThemeService,
		@IViewDescriptorService private readonly _viewDescriptorService: IViewDescriptorService,
		@ITelemetryService private readonly _telemetryService: ITelemetryService
	) {
		super();
		this.target = location;
		const font = this._configHelper.getFont(undefined, true);
		const config = this._configHelper.config;
		const editorOptions = this._configurationService.getValue<IEditorOptions>('editor');

		this.raw = this.add(new xtermCtor({
			allowProposedApi: true,
			cols,
			rows,
			altClickMovesCursor: config.altClickMovesCursor && editorOptions.multiCursorModifier === 'alt',
			scrollback: config.scrollback,
			theme: this._getXtermTheme(),
			drawBoldTextInBrightColors: config.drawBoldTextInBrightColors,
			fontFamily: font.fontFamily,
			fontWeight: config.fontWeight,
			fontWeightBold: config.fontWeightBold,
			fontSize: font.fontSize,
			letterSpacing: font.letterSpacing,
			lineHeight: font.lineHeight,
			minimumContrastRatio: config.minimumContrastRatio,
			cursorBlink: config.cursorBlinking,
			cursorStyle: config.cursorStyle === 'line' ? 'bar' : config.cursorStyle,
			cursorWidth: config.cursorWidth,
			macOptionIsMeta: config.macOptionIsMeta,
			macOptionClickForcesSelection: config.macOptionClickForcesSelection,
			rightClickSelectsWord: config.rightClickBehavior === 'selectWord',
			fastScrollModifier: 'alt',
			fastScrollSensitivity: config.fastScrollSensitivity,
			scrollSensitivity: config.mouseWheelScrollSensitivity,
			wordSeparator: config.wordSeparators,
			overviewRulerWidth: 10,
			smoothScrollDuration: config.smoothScrolling ? SMOOTH_SCROLL_DURATION : 0
		}));
		this._core = (this.raw as any)._core as IXtermCore;

		this.add(this._configurationService.onDidChangeConfiguration(async e => {
			if (e.affectsConfiguration(TerminalSettingId.GpuAcceleration)) {
				XtermTerminal._suggestedRendererType = undefined;
			}
			if (e.affectsConfiguration('terminal.integrated') || e.affectsConfiguration('editor.fastScrollSensitivity') || e.affectsConfiguration('editor.mouseWheelScrollSensitivity') || e.affectsConfiguration('editor.multiCursorModifier')) {
				this.updateConfig();
			}
			if (e.affectsConfiguration(TerminalSettingId.UnicodeVersion)) {
				this._updateUnicodeVersion();
			}
		}));

		this.add(this._themeService.onDidColorThemeChange(theme => this._updateTheme(theme)));
		this.add(this._viewDescriptorService.onDidChangeLocation(({ views }) => {
			if (views.some(v => v.id === TERMINAL_VIEW_ID)) {
				this._updateTheme();
				this._decorationAddon.refreshLayouts();
			}
		}));

		// Refire events
		this.add(this.raw.onSelectionChange(() => this._onDidChangeSelection.fire()));

		// Load addons
		this._updateUnicodeVersion();
		this._commandNavigationAddon = this._instantiationService.createInstance(CommandNavigationAddon, _capabilities);
		this.raw.loadAddon(this._commandNavigationAddon);
		this._decorationAddon = this._instantiationService.createInstance(DecorationAddon, this._capabilities);
		this._decorationAddon.onDidRequestRunCommand(e => this._onDidRequestRunCommand.fire(e));
		this.raw.loadAddon(this._decorationAddon);
		this._shellIntegrationAddon = this._instantiationService.createInstance(ShellIntegrationAddon, disableShellIntegrationReporting, this._telemetryService);
		this.raw.loadAddon(this._shellIntegrationAddon);
	}

	addDecoration(marker: IMarker, properties: IGenericMarkProperties): void {
		this._capabilities.get(TerminalCapability.CommandDetection)?.handleGenericCommand({ genericMarkProperties: properties, marker });
	}

	async getSelectionAsHtml(command?: ITerminalCommand): Promise<string> {
		if (!this._serializeAddon) {
			const Addon = await this._getSerializeAddonConstructor();
			this._serializeAddon = new Addon();
			this.raw.loadAddon(this._serializeAddon);
		}
		if (command) {
			const length = command.getOutput()?.length;
			const row = command.marker?.line;
			if (!length || !row) {
				throw new Error(`No row ${row} or output length ${length} for command ${command}`);
			}
			await this.raw.select(0, row + 1, length - Math.floor(length / this.raw.cols));
		}
		const result = this._serializeAddon.serializeAsHTML({ onlySelection: true });
		if (command) {
			this.raw.clearSelection();
		}
		return result;
	}

	attachToElement(container: HTMLElement): HTMLElement {
		// Update the theme when attaching as the terminal location could have changed
		this._updateTheme();
		if (!this._container) {
			this.raw.open(container);
		}
		this._container = container;
		if (this._shouldLoadWebgl()) {
			this._enableWebglRenderer();
		} else if (this._shouldLoadCanvas()) {
			this._enableCanvasRenderer();
		}
		// Enable addons
		if (this._configHelper.config.fontLigatures) {
			this._enableLigatures();
		}
		// Screen must be created at this point as xterm.open is called
		return this._container.querySelector('.xterm-screen')!;
	}

	updateConfig(): void {
		const config = this._configHelper.config;
		this.raw.options.altClickMovesCursor = config.altClickMovesCursor;
		this._setCursorBlink(config.cursorBlinking);
		this._setCursorStyle(config.cursorStyle);
		this._setCursorWidth(config.cursorWidth);
		this.raw.options.scrollback = config.scrollback;
		this.raw.options.drawBoldTextInBrightColors = config.drawBoldTextInBrightColors;
		this.raw.options.minimumContrastRatio = config.minimumContrastRatio;
		this.raw.options.fastScrollSensitivity = config.fastScrollSensitivity;
		this.raw.options.scrollSensitivity = config.mouseWheelScrollSensitivity;
		this.raw.options.macOptionIsMeta = config.macOptionIsMeta;
		const editorOptions = this._configurationService.getValue<IEditorOptions>('editor');
		this.raw.options.altClickMovesCursor = config.altClickMovesCursor && editorOptions.multiCursorModifier === 'alt';
		this.raw.options.macOptionClickForcesSelection = config.macOptionClickForcesSelection;
		this.raw.options.rightClickSelectsWord = config.rightClickBehavior === 'selectWord';
		this.raw.options.wordSeparator = config.wordSeparators;
		this.raw.options.customGlyphs = config.customGlyphs;
<<<<<<< HEAD

		// WebGL addon
=======
		this.raw.options.smoothScrollDuration = config.smoothScrolling ? SMOOTH_SCROLL_DURATION : 0;
>>>>>>> 4ea6a276
		if (this._shouldLoadWebgl()) {
			this._enableWebglRenderer();
		} else {
			this._disposeOfWebglRenderer();
			if (this._shouldLoadCanvas()) {
				this._enableCanvasRenderer();
			} else {
				this._disposeOfCanvasRenderer();
			}
		}

		// Ligatures addon
		if (config.fontLigatures) {
			this._enableLigatures();
		} else {
			this._disableLigatures();
		}
	}

	private _shouldLoadWebgl(): boolean {
		return !isSafari && (this._configHelper.config.gpuAcceleration === 'auto' && XtermTerminal._suggestedRendererType === undefined) || this._configHelper.config.gpuAcceleration === 'on';
	}

	private _shouldLoadCanvas(): boolean {
		return (this._configHelper.config.gpuAcceleration === 'auto' && (XtermTerminal._suggestedRendererType === undefined || XtermTerminal._suggestedRendererType === 'canvas')) || this._configHelper.config.gpuAcceleration === 'canvas';
	}

	forceRedraw() {
		this._webglAddon?.clearTextureAtlas();
		this.raw.clearTextureAtlas();
	}

	clearDecorations(): void {
		this._decorationAddon?.clearDecorations();
	}

	forceRefresh() {
		this._core.viewport?._innerRefresh();
	}

	forceUnpause() {
		// HACK: Force the renderer to unpause by simulating an IntersectionObserver event.
		// This is to fix an issue where dragging the windpow to the top of the screen to
		// maximize on Windows/Linux would fire an event saying that the terminal was not
		// visible.
		if (!!this._canvasAddon) {
			this._core._renderService?._onIntersectionChange({ intersectionRatio: 1 });
			// HACK: Force a refresh of the screen to ensure links are refresh corrected.
			// This can probably be removed when the above hack is fixed in Chromium.
			this.raw.refresh(0, this.raw.rows - 1);
		}
	}

	async findNext(term: string, searchOptions: ISearchOptions): Promise<boolean> {
		this._updateFindColors(searchOptions);
		return (await this._getSearchAddon()).findNext(term, searchOptions);
	}

	async findPrevious(term: string, searchOptions: ISearchOptions): Promise<boolean> {
		this._updateFindColors(searchOptions);
		return (await this._getSearchAddon()).findPrevious(term, searchOptions);
	}

	private _updateFindColors(searchOptions: ISearchOptions): void {
		const theme = this._themeService.getColorTheme();
		// Theme color names align with monaco/vscode whereas xterm.js has some different naming.
		// The mapping is as follows:
		// - findMatch -> activeMatch
		// - findMatchHighlight -> match
		const terminalBackground = theme.getColor(TERMINAL_BACKGROUND_COLOR) || theme.getColor(PANEL_BACKGROUND);
		const findMatchBackground = theme.getColor(TERMINAL_FIND_MATCH_BACKGROUND_COLOR);
		const findMatchBorder = theme.getColor(TERMINAL_FIND_MATCH_BORDER_COLOR);
		const findMatchOverviewRuler = theme.getColor(TERMINAL_OVERVIEW_RULER_CURSOR_FOREGROUND_COLOR);
		const findMatchHighlightBackground = theme.getColor(TERMINAL_FIND_MATCH_HIGHLIGHT_BACKGROUND_COLOR);
		const findMatchHighlightBorder = theme.getColor(TERMINAL_FIND_MATCH_HIGHLIGHT_BORDER_COLOR);
		const findMatchHighlightOverviewRuler = theme.getColor(TERMINAL_OVERVIEW_RULER_FIND_MATCH_FOREGROUND_COLOR);
		searchOptions.decorations = {
			activeMatchBackground: findMatchBackground?.toString(),
			activeMatchBorder: findMatchBorder?.toString() || 'transparent',
			activeMatchColorOverviewRuler: findMatchOverviewRuler?.toString() || 'transparent',
			// decoration bgs don't support the alpha channel so blend it with the regular bg
			matchBackground: terminalBackground ? findMatchHighlightBackground?.blend(terminalBackground).toString() : undefined,
			matchBorder: findMatchHighlightBorder?.toString() || 'transparent',
			matchOverviewRuler: findMatchHighlightOverviewRuler?.toString() || 'transparent'
		};
	}

	private async _getSearchAddon(): Promise<SearchAddonType> {
		if (this._searchAddon) {
			return this._searchAddon;
		}
		const AddonCtor = await this._getSearchAddonConstructor();
		this._searchAddon = new AddonCtor();
		this.raw.loadAddon(this._searchAddon);
		this._searchAddon.onDidChangeResults((results: { resultIndex: number; resultCount: number } | undefined) => {
			this._lastFindResult = results;
			this._onDidChangeFindResults.fire(results);
		});
		return this._searchAddon;
	}

	clearSearchDecorations(): void {
		this._searchAddon?.clearDecorations();
	}

	clearActiveSearchDecoration(): void {
		this._searchAddon?.clearActiveDecoration();
	}

	getFont(): ITerminalFont {
		return this._configHelper.getFont(this._core);
	}

	getLongestViewportWrappedLineLength(): number {
		let maxLineLength = 0;
		for (let i = this.raw.buffer.active.length - 1; i >= this.raw.buffer.active.viewportY; i--) {
			const lineInfo = this._getWrappedLineCount(i, this.raw.buffer.active);
			maxLineLength = Math.max(maxLineLength, ((lineInfo.lineCount * this.raw.cols) - lineInfo.endSpaces) || 0);
			i = lineInfo.currentIndex;
		}
		return maxLineLength;
	}

	private _getWrappedLineCount(index: number, buffer: IBuffer): { lineCount: number; currentIndex: number; endSpaces: number } {
		let line = buffer.getLine(index);
		if (!line) {
			throw new Error('Could not get line');
		}
		let currentIndex = index;
		let endSpaces = 0;
		// line.length may exceed cols as it doesn't necessarily trim the backing array on resize
		for (let i = Math.min(line.length, this.raw.cols) - 1; i >= 0; i--) {
			if (line && !line?.getCell(i)?.getChars()) {
				endSpaces++;
			} else {
				break;
			}
		}
		while (line?.isWrapped && currentIndex > 0) {
			currentIndex--;
			line = buffer.getLine(currentIndex);
		}
		return { lineCount: index - currentIndex + 1, currentIndex, endSpaces };
	}

	scrollDownLine(): void {
		this.raw.scrollLines(1);
	}

	scrollDownPage(): void {
		this.raw.scrollPages(1);
	}

	scrollToBottom(): void {
		this.raw.scrollToBottom();
	}

	scrollUpLine(): void {
		this.raw.scrollLines(-1);
	}

	scrollUpPage(): void {
		this.raw.scrollPages(-1);
	}

	scrollToTop(): void {
		this.raw.scrollToTop();
	}

	clearBuffer(): void {
		this.raw.clear();
		// xterm.js does not clear the first prompt, so trigger these to simulate
		// the prompt being written
		this._capabilities.get(TerminalCapability.CommandDetection)?.handlePromptStart();
		this._capabilities.get(TerminalCapability.CommandDetection)?.handleCommandStart();
	}

	private _setCursorBlink(blink: boolean): void {
		if (this.raw.options.cursorBlink !== blink) {
			this.raw.options.cursorBlink = blink;
			this.raw.refresh(0, this.raw.rows - 1);
		}
	}

	private _setCursorStyle(style: 'block' | 'underline' | 'bar' | 'line'): void {
		if (this.raw.options.cursorStyle !== style) {
			// 'line' is used instead of bar in VS Code to be consistent with editor.cursorStyle
			this.raw.options.cursorStyle = (style === 'line') ? 'bar' : style;
		}
	}

	private _setCursorWidth(width: number): void {
		if (this.raw.options.cursorWidth !== width) {
			this.raw.options.cursorWidth = width;
		}
	}

	private async _enableWebglRenderer(): Promise<void> {
		if (!this.raw.element || this._webglAddon) {
			return;
		}
		const Addon = await this._getWebglAddonConstructor();
		this._webglAddon = new Addon();
		this._disposeOfCanvasRenderer();
		try {
			this.raw.loadAddon(this._webglAddon);
			this._logService.trace('Webgl was loaded');
			this._webglAddon.onContextLoss(() => {
				this._logService.info(`Webgl lost context, disposing of webgl renderer`);
				this._disposeOfWebglRenderer();
			});
			// Uncomment to add the texture atlas to the DOM
			// setTimeout(() => {
			// 	if (this._webglAddon?.textureAtlas) {
			// 		document.body.appendChild(this._webglAddon?.textureAtlas);
			// 	}
			// }, 5000);
		} catch (e) {
			this._logService.warn(`Webgl could not be loaded. Falling back to the canvas renderer type.`, e);
			const neverMeasureRenderTime = this._storageService.getBoolean(TerminalStorageKeys.NeverMeasureRenderTime, StorageScope.APPLICATION, false);
			// if it's already set to dom, no need to measure render time
			if (!neverMeasureRenderTime && this._configHelper.config.gpuAcceleration !== 'off') {
				this._measureRenderTime();
			}
			XtermTerminal._suggestedRendererType = 'canvas';
			this._disposeOfWebglRenderer();
			this._enableCanvasRenderer();
		}
	}

	private async _enableCanvasRenderer(): Promise<void> {
		if (!this.raw.element || this._canvasAddon) {
			return;
		}
		const Addon = await this._getCanvasAddonConstructor();
		this._canvasAddon = new Addon();
		this._disposeOfWebglRenderer();
		try {
			this.raw.loadAddon(this._canvasAddon);
			this._logService.trace('Canvas was loaded');
		} catch (e) {
			this._logService.warn(`Canvas could not be loaded. Falling back to the dom renderer type.`, e);
			const neverMeasureRenderTime = this._storageService.getBoolean(TerminalStorageKeys.NeverMeasureRenderTime, StorageScope.APPLICATION, false);
			// if it's already set to dom, no need to measure render time
			if (!neverMeasureRenderTime && this._configHelper.config.gpuAcceleration !== 'off') {
				this._measureRenderTime();
			}
			XtermTerminal._suggestedRendererType = 'dom';
			this._disposeOfCanvasRenderer();
		}
	}

<<<<<<< HEAD
	protected async _getLigaturesAddonConstructor(): Promise<typeof LigaturesAddonType> {
		if (!LigaturesAddon) {
			LigaturesAddon = (await import('xterm-addon-ligatures')).LigaturesAddon;
		}
		return LigaturesAddon;
=======
	protected async _getCanvasAddonConstructor(): Promise<typeof CanvasAddonType> {
		if (!CanvasAddon) {
			CanvasAddon = (await import('xterm-addon-canvas')).CanvasAddon;
		}
		return CanvasAddon;
>>>>>>> 4ea6a276
	}

	protected async _getSearchAddonConstructor(): Promise<typeof SearchAddonType> {
		if (!SearchAddon) {
			SearchAddon = (await import('xterm-addon-search')).SearchAddon;
		}
		return SearchAddon;
	}

	protected async _getUnicode11Constructor(): Promise<typeof Unicode11AddonType> {
		if (!Unicode11Addon) {
			Unicode11Addon = (await import('xterm-addon-unicode11')).Unicode11Addon;
		}
		return Unicode11Addon;
	}

	protected async _getWebglAddonConstructor(): Promise<typeof WebglAddonType> {
		if (!WebglAddon) {
			WebglAddon = (await import('xterm-addon-webgl')).WebglAddon;
		}
		return WebglAddon;
	}

	protected async _getSerializeAddonConstructor(): Promise<typeof SerializeAddonType> {
		if (!SerializeAddon) {
			SerializeAddon = (await import('xterm-addon-serialize')).SerializeAddon;
		}
		return SerializeAddon;
	}

	private _disposeOfCanvasRenderer(): void {
		try {
			this._canvasAddon?.dispose();
		} catch {
			// ignore
		}
		this._canvasAddon = undefined;
	}

	private _disposeOfWebglRenderer(): void {
		try {
			this._webglAddon?.dispose();
		} catch {
			// ignore
		}
		this._webglAddon = undefined;
	}

	private async _measureRenderTime(): Promise<void> {
		const frameTimes: number[] = [];
		if (!this._core._renderService?._renderer._renderLayers) {
			return;
		}
		const textRenderLayer = this._core._renderService._renderer._renderLayers[0];
		const originalOnGridChanged = textRenderLayer?.onGridChanged;
		const evaluateCanvasRenderer = () => {
			// Discard first frame time as it's normal to take longer
			frameTimes.shift();

			const medianTime = frameTimes.sort((a, b) => a - b)[Math.floor(frameTimes.length / 2)];
			if (medianTime > SLOW_CANVAS_RENDER_THRESHOLD) {
				if (this._configHelper.config.gpuAcceleration === 'auto') {
					XtermTerminal._suggestedRendererType = 'dom';
					this.updateConfig();
				} else {
					const promptChoices: IPromptChoice[] = [
						{
							label: localize('yes', "Yes"),
							run: () => this._configurationService.updateValue(TerminalSettingId.GpuAcceleration, 'off', ConfigurationTarget.USER)
						} as IPromptChoice,
						{
							label: localize('no', "No"),
							run: () => { }
						} as IPromptChoice,
						{
							label: localize('dontShowAgain', "Don't Show Again"),
							isSecondary: true,
							run: () => this._storageService.store(TerminalStorageKeys.NeverMeasureRenderTime, true, StorageScope.APPLICATION, StorageTarget.MACHINE)
						} as IPromptChoice
					];
					this._notificationService.prompt(
						Severity.Warning,
						localize('terminal.slowRendering', 'Terminal GPU acceleration appears to be slow on your computer. Would you like to switch to disable it which may improve performance? [Read more about terminal settings](https://code.visualstudio.com/docs/editor/integrated-terminal#_changing-how-the-terminal-is-rendered).'),
						promptChoices
					);
				}
			}
		};

		textRenderLayer.onGridChanged = (terminal: RawXtermTerminal, firstRow: number, lastRow: number) => {
			const startTime = performance.now();
			originalOnGridChanged.call(textRenderLayer, terminal, firstRow, lastRow);
			frameTimes.push(performance.now() - startTime);
			if (frameTimes.length === NUMBER_OF_FRAMES_TO_MEASURE) {
				evaluateCanvasRenderer();
				// Restore original function
				textRenderLayer.onGridChanged = originalOnGridChanged;
			}
		};
	}

	private async _enableLigatures(): Promise<void> {
		if (!this.raw.element || this._ligaturesAddon) {
			return;
		}
		const LigaturesAddon = await this._getLigaturesAddonConstructor();
		this._ligaturesAddon = new LigaturesAddon();
		this.raw.loadAddon(this._ligaturesAddon);
	}

	private _disableLigatures() {
		this._ligaturesAddon?.dispose();
		this._ligaturesAddon = undefined;
	}

	private _getXtermTheme(theme?: IColorTheme): ITheme {
		if (!theme) {
			theme = this._themeService.getColorTheme();
		}

		const location = this._viewDescriptorService.getViewLocationById(TERMINAL_VIEW_ID)!;
		const foregroundColor = theme.getColor(TERMINAL_FOREGROUND_COLOR);
		let backgroundColor: Color | undefined;
		if (this.target === TerminalLocation.Editor) {
			backgroundColor = theme.getColor(TERMINAL_BACKGROUND_COLOR) || theme.getColor(editorBackground);
		} else {
			backgroundColor = theme.getColor(TERMINAL_BACKGROUND_COLOR) || (location === ViewContainerLocation.Panel ? theme.getColor(PANEL_BACKGROUND) : theme.getColor(SIDE_BAR_BACKGROUND));
		}
		const cursorColor = theme.getColor(TERMINAL_CURSOR_FOREGROUND_COLOR) || foregroundColor;
		const cursorAccentColor = theme.getColor(TERMINAL_CURSOR_BACKGROUND_COLOR) || backgroundColor;
		const selectionBackgroundColor = theme.getColor(TERMINAL_SELECTION_BACKGROUND_COLOR);
		const selectionInactiveBackgroundColor = theme.getColor(TERMINAL_INACTIVE_SELECTION_BACKGROUND_COLOR);
		const selectionForegroundColor = theme.getColor(TERMINAL_SELECTION_FOREGROUND_COLOR) || undefined;

		return {
			background: backgroundColor?.toString(),
			foreground: foregroundColor?.toString(),
			cursor: cursorColor?.toString(),
			cursorAccent: cursorAccentColor?.toString(),
			selectionBackground: selectionBackgroundColor?.toString(),
			selectionInactiveBackground: selectionInactiveBackgroundColor?.toString(),
			selectionForeground: selectionForegroundColor?.toString(),
			black: theme.getColor(ansiColorIdentifiers[0])?.toString(),
			red: theme.getColor(ansiColorIdentifiers[1])?.toString(),
			green: theme.getColor(ansiColorIdentifiers[2])?.toString(),
			yellow: theme.getColor(ansiColorIdentifiers[3])?.toString(),
			blue: theme.getColor(ansiColorIdentifiers[4])?.toString(),
			magenta: theme.getColor(ansiColorIdentifiers[5])?.toString(),
			cyan: theme.getColor(ansiColorIdentifiers[6])?.toString(),
			white: theme.getColor(ansiColorIdentifiers[7])?.toString(),
			brightBlack: theme.getColor(ansiColorIdentifiers[8])?.toString(),
			brightRed: theme.getColor(ansiColorIdentifiers[9])?.toString(),
			brightGreen: theme.getColor(ansiColorIdentifiers[10])?.toString(),
			brightYellow: theme.getColor(ansiColorIdentifiers[11])?.toString(),
			brightBlue: theme.getColor(ansiColorIdentifiers[12])?.toString(),
			brightMagenta: theme.getColor(ansiColorIdentifiers[13])?.toString(),
			brightCyan: theme.getColor(ansiColorIdentifiers[14])?.toString(),
			brightWhite: theme.getColor(ansiColorIdentifiers[15])?.toString()
		};
	}

	private _updateTheme(theme?: IColorTheme): void {
		this.raw.options.theme = this._getXtermTheme(theme);
	}

	private async _updateUnicodeVersion(): Promise<void> {
		if (!this._unicode11Addon && this._configHelper.config.unicodeVersion === '11') {
			const Addon = await this._getUnicode11Constructor();
			this._unicode11Addon = new Addon();
			this.raw.loadAddon(this._unicode11Addon);
		}
		if (this.raw.unicode.activeVersion !== this._configHelper.config.unicodeVersion) {
			this.raw.unicode.activeVersion = this._configHelper.config.unicodeVersion;
		}
	}

	// eslint-disable-next-line @typescript-eslint/naming-convention
	_writeText(data: string): void {
		this.raw.write(data);
	}
}<|MERGE_RESOLUTION|>--- conflicted
+++ resolved
@@ -3,13 +3,9 @@
  *  Licensed under the MIT License. See License.txt in the project root for license information.
  *--------------------------------------------------------------------------------------------*/
 
-<<<<<<< HEAD
-import type { IBuffer, IMarker, ITheme, RendererType, Terminal as RawXtermTerminal } from 'xterm';
-import type { LigaturesAddon as LigaturesAddonType } from 'xterm-addon-ligatures';
-=======
 import type { IBuffer, IMarker, ITheme, Terminal as RawXtermTerminal } from 'xterm';
 import type { CanvasAddon as CanvasAddonType } from 'xterm-addon-canvas';
->>>>>>> 4ea6a276
+import type { LigaturesAddon as LigaturesAddonType } from 'xterm-addon-ligatures';
 import type { ISearchOptions, SearchAddon as SearchAddonType } from 'xterm-addon-search';
 import type { Unicode11Addon as Unicode11AddonType } from 'xterm-addon-unicode11';
 import type { WebglAddon as WebglAddonType } from 'xterm-addon-webgl';
@@ -49,11 +45,8 @@
 const NUMBER_OF_FRAMES_TO_MEASURE = 20;
 const SMOOTH_SCROLL_DURATION = 125;
 
-<<<<<<< HEAD
+let CanvasAddon: typeof CanvasAddonType;
 let LigaturesAddon: typeof LigaturesAddonType;
-=======
-let CanvasAddon: typeof CanvasAddonType;
->>>>>>> 4ea6a276
 let SearchAddon: typeof SearchAddonType;
 let SerializeAddon: typeof SerializeAddonType;
 let Unicode11Addon: typeof Unicode11AddonType;
@@ -90,11 +83,8 @@
 	private _decorationAddon: DecorationAddon;
 
 	// Optional addons
-<<<<<<< HEAD
+	private _canvasAddon?: CanvasAddonType;
 	private _ligaturesAddon?: LigaturesAddonType;
-=======
-	private _canvasAddon?: CanvasAddonType;
->>>>>>> 4ea6a276
 	private _searchAddon?: SearchAddonType;
 	private _unicode11Addon?: Unicode11AddonType;
 	private _webglAddon?: WebglAddonType;
@@ -273,12 +263,9 @@
 		this.raw.options.rightClickSelectsWord = config.rightClickBehavior === 'selectWord';
 		this.raw.options.wordSeparator = config.wordSeparators;
 		this.raw.options.customGlyphs = config.customGlyphs;
-<<<<<<< HEAD
+		this.raw.options.smoothScrollDuration = config.smoothScrolling ? SMOOTH_SCROLL_DURATION : 0;
 
 		// WebGL addon
-=======
-		this.raw.options.smoothScrollDuration = config.smoothScrolling ? SMOOTH_SCROLL_DURATION : 0;
->>>>>>> 4ea6a276
 		if (this._shouldLoadWebgl()) {
 			this._enableWebglRenderer();
 		} else {
@@ -531,19 +518,18 @@
 		}
 	}
 
-<<<<<<< HEAD
+	protected async _getCanvasAddonConstructor(): Promise<typeof CanvasAddonType> {
+		if (!CanvasAddon) {
+			CanvasAddon = (await import('xterm-addon-canvas')).CanvasAddon;
+		}
+		return CanvasAddon;
+	}
+
 	protected async _getLigaturesAddonConstructor(): Promise<typeof LigaturesAddonType> {
 		if (!LigaturesAddon) {
 			LigaturesAddon = (await import('xterm-addon-ligatures')).LigaturesAddon;
 		}
 		return LigaturesAddon;
-=======
-	protected async _getCanvasAddonConstructor(): Promise<typeof CanvasAddonType> {
-		if (!CanvasAddon) {
-			CanvasAddon = (await import('xterm-addon-canvas')).CanvasAddon;
-		}
-		return CanvasAddon;
->>>>>>> 4ea6a276
 	}
 
 	protected async _getSearchAddonConstructor(): Promise<typeof SearchAddonType> {
