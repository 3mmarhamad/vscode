/*---------------------------------------------------------------------------------------------
 *  Copyright (c) Microsoft Corporation. All rights reserved.
 *  Licensed under the MIT License. See License.txt in the project root for license information.
 *--------------------------------------------------------------------------------------------*/

import * as nls from 'vs/nls';
import * as platform from 'vs/base/common/platform';
import { ScrollbarVisibility } from 'vs/base/common/scrollable';
import { FontInfo } from 'vs/editor/common/config/fontInfo';
import { Constants } from 'vs/editor/common/core/uint';
import { USUAL_WORD_SEPARATORS } from 'vs/editor/common/model/wordHelper';
import { AccessibilitySupport } from 'vs/platform/accessibility/common/accessibility';
import { isObject } from 'vs/base/common/types';
import { IConfigurationPropertySchema } from 'vs/platform/configuration/common/configurationRegistry';

//#region typed options

/**
 * Configuration options for auto closing quotes and brackets
 */
export type EditorAutoClosingStrategy = 'always' | 'languageDefined' | 'beforeWhitespace' | 'never';

/**
 * Configuration options for auto wrapping quotes and brackets
 */
export type EditorAutoSurroundStrategy = 'languageDefined' | 'quotes' | 'brackets' | 'never';

/**
 * Configuration options for typing over closing quotes or brackets
 */
export type EditorAutoClosingOvertypeStrategy = 'always' | 'auto' | 'never';

/**
 * Configuration options for the editor.
 */
export interface IEditorOptions {
	/**
	 * This editor is used inside a diff editor.
	 */
	inDiffEditor?: boolean;
	/**
	 * The aria label for the editor's textarea (when it is focused).
	 */
	ariaLabel?: string;
	/**
	 * Render vertical lines at the specified columns.
	 * Defaults to empty array.
	 */
	rulers?: number[];
	/**
	 * A string containing the word separators used when doing word navigation.
	 * Defaults to `~!@#$%^&*()-=+[{]}\\|;:\'",.<>/?
	 */
	wordSeparators?: string;
	/**
	 * Enable Linux primary clipboard.
	 * Defaults to true.
	 */
	selectionClipboard?: boolean;
	/**
	 * Control the rendering of line numbers.
	 * If it is a function, it will be invoked when rendering a line number and the return value will be rendered.
	 * Otherwise, if it is a truey, line numbers will be rendered normally (equivalent of using an identity function).
	 * Otherwise, line numbers will not be rendered.
	 * Defaults to true.
	 */
	lineNumbers?: LineNumbersType;
	/**
	 * Controls the minimal number of visible leading and trailing lines surrounding the cursor.
	 * Defaults to 0.
	*/
	cursorSurroundingLines?: number;
	/**
	 * Render last line number when the file ends with a newline.
	 * Defaults to true.
	*/
	renderFinalNewline?: boolean;
	/**
	 * Should the corresponding line be selected when clicking on the line number?
	 * Defaults to true.
	 */
	selectOnLineNumbers?: boolean;
	/**
	 * Control the width of line numbers, by reserving horizontal space for rendering at least an amount of digits.
	 * Defaults to 5.
	 */
	lineNumbersMinChars?: number;
	/**
	 * Enable the rendering of the glyph margin.
	 * Defaults to true in vscode and to false in monaco-editor.
	 */
	glyphMargin?: boolean;
	/**
	 * The width reserved for line decorations (in px).
	 * Line decorations are placed between line numbers and the editor content.
	 * You can pass in a string in the format floating point followed by "ch". e.g. 1.3ch.
	 * Defaults to 10.
	 */
	lineDecorationsWidth?: number | string;
	/**
	 * When revealing the cursor, a virtual padding (px) is added to the cursor, turning it into a rectangle.
	 * This virtual padding ensures that the cursor gets revealed before hitting the edge of the viewport.
	 * Defaults to 30 (px).
	 */
	revealHorizontalRightPadding?: number;
	/**
	 * Render the editor selection with rounded borders.
	 * Defaults to true.
	 */
	roundedSelection?: boolean;
	/**
	 * Class name to be added to the editor.
	 */
	extraEditorClassName?: string;
	/**
	 * Should the editor be read only.
	 * Defaults to false.
	 */
	readOnly?: boolean;
	/**
	 * Control the behavior and rendering of the scrollbars.
	 */
	scrollbar?: IEditorScrollbarOptions;
	/**
	 * Control the behavior and rendering of the minimap.
	 */
	minimap?: IEditorMinimapOptions;
	/**
	 * Control the behavior of the find widget.
	 */
	find?: IEditorFindOptions;
	/**
	 * Display overflow widgets as `fixed`.
	 * Defaults to `false`.
	 */
	fixedOverflowWidgets?: boolean;
	/**
	 * The number of vertical lanes the overview ruler should render.
	 * Defaults to 2.
	 */
	overviewRulerLanes?: number;
	/**
	 * Controls if a border should be drawn around the overview ruler.
	 * Defaults to `true`.
	 */
	overviewRulerBorder?: boolean;
	/**
	 * Control the cursor animation style, possible values are 'blink', 'smooth', 'phase', 'expand' and 'solid'.
	 * Defaults to 'blink'.
	 */
	cursorBlinking?: 'blink' | 'smooth' | 'phase' | 'expand' | 'solid';
	/**
	 * Zoom the font in the editor when using the mouse wheel in combination with holding Ctrl.
	 * Defaults to false.
	 */
	mouseWheelZoom?: boolean;
	/**
	 * Control the mouse pointer style, either 'text' or 'default' or 'copy'
	 * Defaults to 'text'
	 */
	mouseStyle?: 'text' | 'default' | 'copy';
	/**
	 * Enable smooth caret animation.
	 * Defaults to false.
	 */
	cursorSmoothCaretAnimation?: boolean;
	/**
	 * Control the cursor style, either 'block' or 'line'.
	 * Defaults to 'line'.
	 */
	cursorStyle?: 'line' | 'block' | 'underline' | 'line-thin' | 'block-outline' | 'underline-thin';
	/**
	 * Control the width of the cursor when cursorStyle is set to 'line'
	 */
	cursorWidth?: number;
	/**
	 * Enable font ligatures.
	 * Defaults to false.
	 */
	fontLigatures?: boolean;
	/**
	 * Disable the use of `will-change` for the editor margin and lines layers.
	 * The usage of `will-change` acts as a hint for browsers to create an extra layer.
	 * Defaults to false.
	 */
	disableLayerHinting?: boolean;
	/**
	 * Disable the optimizations for monospace fonts.
	 * Defaults to false.
	 */
	disableMonospaceOptimizations?: boolean;
	/**
	 * Should the cursor be hidden in the overview ruler.
	 * Defaults to false.
	 */
	hideCursorInOverviewRuler?: boolean;
	/**
	 * Enable that scrolling can go one screen size after the last line.
	 * Defaults to true.
	 */
	scrollBeyondLastLine?: boolean;
	/**
	 * Enable that scrolling can go beyond the last column by a number of columns.
	 * Defaults to 5.
	 */
	scrollBeyondLastColumn?: number;
	/**
	 * Enable that the editor animates scrolling to a position.
	 * Defaults to false.
	 */
	smoothScrolling?: boolean;
	/**
	 * Enable that the editor will install an interval to check if its container dom node size has changed.
	 * Enabling this might have a severe performance impact.
	 * Defaults to false.
	 */
	automaticLayout?: boolean;
	/**
	 * Control the wrapping of the editor.
	 * When `wordWrap` = "off", the lines will never wrap.
	 * When `wordWrap` = "on", the lines will wrap at the viewport width.
	 * When `wordWrap` = "wordWrapColumn", the lines will wrap at `wordWrapColumn`.
	 * When `wordWrap` = "bounded", the lines will wrap at min(viewport width, wordWrapColumn).
	 * Defaults to "off".
	 */
	wordWrap?: 'off' | 'on' | 'wordWrapColumn' | 'bounded';
	/**
	 * Control the wrapping of the editor.
	 * When `wordWrap` = "off", the lines will never wrap.
	 * When `wordWrap` = "on", the lines will wrap at the viewport width.
	 * When `wordWrap` = "wordWrapColumn", the lines will wrap at `wordWrapColumn`.
	 * When `wordWrap` = "bounded", the lines will wrap at min(viewport width, wordWrapColumn).
	 * Defaults to 80.
	 */
	wordWrapColumn?: number;
	/**
	 * Force word wrapping when the text appears to be of a minified/generated file.
	 * Defaults to true.
	 */
	wordWrapMinified?: boolean;
	/**
	 * Control indentation of wrapped lines. Can be: 'none', 'same', 'indent' or 'deepIndent'.
	 * Defaults to 'same' in vscode and to 'none' in monaco-editor.
	 */
	wrappingIndent?: 'none' | 'same' | 'indent' | 'deepIndent';
	/**
	 * Configure word wrapping characters. A break will be introduced before these characters.
	 * Defaults to '{([+'.
	 */
	wordWrapBreakBeforeCharacters?: string;
	/**
	 * Configure word wrapping characters. A break will be introduced after these characters.
	 * Defaults to ' \t})]?|&,;'.
	 */
	wordWrapBreakAfterCharacters?: string;
	/**
	 * Configure word wrapping characters. A break will be introduced after these characters only if no `wordWrapBreakBeforeCharacters` or `wordWrapBreakAfterCharacters` were found.
	 * Defaults to '.'.
	 */
	wordWrapBreakObtrusiveCharacters?: string;

	/**
	 * Performance guard: Stop rendering a line after x characters.
	 * Defaults to 10000.
	 * Use -1 to never stop rendering
	 */
	stopRenderingLineAfter?: number;
	/**
	 * Configure the editor's hover.
	 */
	hover?: IEditorHoverOptions;
	/**
	 * Enable detecting links and making them clickable.
	 * Defaults to true.
	 */
	links?: boolean;
	/**
	 * Enable inline color decorators and color picker rendering.
	 */
	colorDecorators?: boolean;
	/**
	 * Enable custom contextmenu.
	 * Defaults to true.
	 */
	contextmenu?: boolean;
	/**
	 * A multiplier to be used on the `deltaX` and `deltaY` of mouse wheel scroll events.
	 * Defaults to 1.
	 */
	mouseWheelScrollSensitivity?: number;
	/**
	 * FastScrolling mulitplier speed when pressing `Alt`
	 * Defaults to 5.
	 */
	fastScrollSensitivity?: number;
	/**
	 * Enable that the editor scrolls only the predominant axis. Prevents horizontal drift when scrolling vertically on a trackpad.
	 * Defaults to true.
	 */
	scrollPredominantAxisOnly?: boolean;
	/**
	 * The modifier to be used to add multiple cursors with the mouse.
	 * Defaults to 'alt'
	 */
	multiCursorModifier?: 'ctrlCmd' | 'alt';
	/**
	 * Merge overlapping selections.
	 * Defaults to true
	 */
	multiCursorMergeOverlapping?: boolean;
	/**
	 * Configure the editor's accessibility support.
	 * Defaults to 'auto'. It is best to leave this to 'auto'.
	 */
	accessibilitySupport?: 'auto' | 'off' | 'on';
	/**
	 * Suggest options.
	 */
	suggest?: ISuggestOptions;
	/**
	 *
	 */
	gotoLocation?: IGotoLocationOptions;
	/**
	 * Enable quick suggestions (shadow suggestions)
	 * Defaults to true.
	 */
	quickSuggestions?: boolean | IQuickSuggestionsOptions;
	/**
	 * Quick suggestions show delay (in ms)
	 * Defaults to 10 (ms)
	 */
	quickSuggestionsDelay?: number;
	/**
	 * Parameter hint options.
	 */
	parameterHints?: IEditorParameterHintOptions;
	/**
	 * Options for auto closing brackets.
	 * Defaults to language defined behavior.
	 */
	autoClosingBrackets?: EditorAutoClosingStrategy;
	/**
	 * Options for auto closing quotes.
	 * Defaults to language defined behavior.
	 */
	autoClosingQuotes?: EditorAutoClosingStrategy;
	/**
	 * Options for typing over closing quotes or brackets.
	 */
	autoClosingOvertype?: EditorAutoClosingOvertypeStrategy;
	/**
	 * Options for auto surrounding.
	 * Defaults to always allowing auto surrounding.
	 */
	autoSurround?: EditorAutoSurroundStrategy;
	/**
	 * Enable auto indentation adjustment.
	 * Defaults to false.
	 */
	autoIndent?: boolean;
	/**
	 * Enable format on type.
	 * Defaults to false.
	 */
	formatOnType?: boolean;
	/**
	 * Enable format on paste.
	 * Defaults to false.
	 */
	formatOnPaste?: boolean;
	/**
	 * Controls if the editor should allow to move selections via drag and drop.
	 * Defaults to false.
	 */
	dragAndDrop?: boolean;
	/**
	 * Enable the suggestion box to pop-up on trigger characters.
	 * Defaults to true.
	 */
	suggestOnTriggerCharacters?: boolean;
	/**
	 * Accept suggestions on ENTER.
	 * Defaults to 'on'.
	 */
	acceptSuggestionOnEnter?: 'on' | 'smart' | 'off';
	/**
	 * Accept suggestions on provider defined characters.
	 * Defaults to true.
	 */
	acceptSuggestionOnCommitCharacter?: boolean;
	/**
	 * Enable snippet suggestions. Default to 'true'.
	 */
	snippetSuggestions?: 'top' | 'bottom' | 'inline' | 'none';
	/**
	 * Copying without a selection copies the current line.
	 */
	emptySelectionClipboard?: boolean;
	/**
	 * Syntax highlighting is copied.
	 */
	copyWithSyntaxHighlighting?: boolean;
	/**
	 * The history mode for suggestions.
	 */
	suggestSelection?: 'first' | 'recentlyUsed' | 'recentlyUsedByPrefix';
	/**
	 * The font size for the suggest widget.
	 * Defaults to the editor font size.
	 */
	suggestFontSize?: number;
	/**
	 * The line height for the suggest widget.
	 * Defaults to the editor line height.
	 */
	suggestLineHeight?: number;
	/**
	 * Enable tab completion.
	 */
	tabCompletion?: 'on' | 'off' | 'onlySnippets';
	/**
	 * Enable selection highlight.
	 * Defaults to true.
	 */
	selectionHighlight?: boolean;
	/**
	 * Enable semantic occurrences highlight.
	 * Defaults to true.
	 */
	occurrencesHighlight?: boolean;
	/**
	 * Show code lens
	 * Defaults to true.
	 */
	codeLens?: boolean;
	/**
	 * Control the behavior and rendering of the code action lightbulb.
	 */
	lightbulb?: IEditorLightbulbOptions;
	/**
	 * Timeout for running code actions on save.
	 */
	codeActionsOnSaveTimeout?: number;
	/**
	 * Enable code folding
	 * Defaults to true.
	 */
	folding?: boolean;
	/**
	 * Selects the folding strategy. 'auto' uses the strategies contributed for the current document, 'indentation' uses the indentation based folding strategy.
	 * Defaults to 'auto'.
	 */
	foldingStrategy?: 'auto' | 'indentation';
	/**
	 * Controls whether the fold actions in the gutter stay always visible or hide unless the mouse is over the gutter.
	 * Defaults to 'mouseover'.
	 */
	showFoldingControls?: 'always' | 'mouseover';
	/**
	 * Enable highlighting of matching brackets.
	 * Defaults to true.
	 */
	matchBrackets?: boolean;
	/**
	 * Enable rendering of whitespace.
	 * Defaults to none.
	 */
	renderWhitespace?: 'none' | 'boundary' | 'selection' | 'all';
	/**
	 * Enable rendering of control characters.
	 * Defaults to false.
	 */
	renderControlCharacters?: boolean;
	/**
	 * Enable rendering of indent guides.
	 * Defaults to true.
	 */
	renderIndentGuides?: boolean;
	/**
	 * Enable highlighting of the active indent guide.
	 * Defaults to true.
	 */
	highlightActiveIndentGuide?: boolean;
	/**
	 * Enable rendering of current line highlight.
	 * Defaults to all.
	 */
	renderLineHighlight?: 'none' | 'gutter' | 'line' | 'all';
	/**
	 * Inserting and deleting whitespace follows tab stops.
	 */
	useTabStops?: boolean;
	/**
	 * The font family
	 */
	fontFamily?: string;
	/**
	 * The font weight
	 */
	fontWeight?: string;
	/**
	 * The font size
	 */
	fontSize?: number;
	/**
	 * The line height
	 */
	lineHeight?: number;
	/**
	 * The letter spacing
	 */
	letterSpacing?: number;
	/**
	 * Controls fading out of unused variables.
	 */
	showUnused?: boolean;
}

/**
 * Configuration options for the diff editor.
 */
export interface IDiffEditorOptions extends IEditorOptions {
	/**
	 * Allow the user to resize the diff editor split view.
	 * Defaults to true.
	 */
	enableSplitViewResizing?: boolean;
	/**
	 * Render the differences in two side-by-side editors.
	 * Defaults to true.
	 */
	renderSideBySide?: boolean;
	/**
	 * Compute the diff by ignoring leading/trailing whitespace
	 * Defaults to true.
	 */
	ignoreTrimWhitespace?: boolean;
	/**
	 * Render +/- indicators for added/deleted changes.
	 * Defaults to true.
	 */
	renderIndicators?: boolean;
	/**
	 * Original model should be editable?
	 * Defaults to false.
	 */
	originalEditable?: boolean;
}

//#endregion

/**
 * An event describing that the configuration of the editor has changed.
 */
export class ConfigurationChangedEvent {
	private readonly _values: boolean[];
	/**
	 * @internal
	 */
	constructor(values: boolean[]) {
		this._values = values;
	}
	/**
	 * @internal
	 */
	public hasChanged(id: EditorOption): boolean {
		return this._values[id];
	}
}

/**
 * @internal
 */
export class ValidatedEditorOptions {
	private readonly _values: any[] = [];
	public _read<T>(option: EditorOption): T {
		return this._values[option];
	}
	public get<T extends EditorOption>(id: T): FindComputedEditorOptionValueById<T> {
		return this._values[id];
	}
	public _write<T>(option: EditorOption, value: T): void {
		this._values[option] = value;
	}
}

/**
 * @internal
 */
export interface IComputedEditorOptions {
	get<T extends EditorOption>(id: T): FindComputedEditorOptionValueById<T>;
}

//#region IEditorOption

/**
 * @internal
 */
export interface IEnvironmentalOptions {
	readonly outerWidth: number;
	readonly outerHeight: number;
	readonly fontInfo: FontInfo;
	readonly extraEditorClassName: string;
	readonly isDominatedByLongLines: boolean;
	readonly lineNumbersDigitCount: number;
	readonly emptySelectionClipboard: boolean;
	readonly pixelRatio: number;
	readonly tabFocusMode: boolean;
	readonly accessibilitySupport: AccessibilitySupport;
}

/**
 * @internal
 */
export interface IEditorOption<K1 extends EditorOption, V> {
	readonly id: K1;
	readonly name: string;
	readonly defaultValue: V;
	/**
	 * @internal
	 */
	readonly schema: IConfigurationPropertySchema | { [path: string]: IConfigurationPropertySchema; } | undefined;
	/**
	 * @internal
	 */
	validate(input: any): V;
	/**
	 * @internal
	 */
	compute(env: IEnvironmentalOptions, options: IComputedEditorOptions, value: V): V;
}

type PossibleKeyName0<V> = { [K in keyof IEditorOptions]: IEditorOptions[K] extends V | undefined ? K : never }[keyof IEditorOptions];
type PossibleKeyName<V> = NonNullable<PossibleKeyName0<V>>;

abstract class BaseEditorOption<K1 extends EditorOption, V> implements IEditorOption<K1, V> {

	public readonly id: K1;
	public readonly name: string;
	public readonly defaultValue: V;
	public readonly schema: IConfigurationPropertySchema | { [path: string]: IConfigurationPropertySchema; } | undefined;

	constructor(id: K1, name: string, defaultValue: V, schema?: IConfigurationPropertySchema | { [path: string]: IConfigurationPropertySchema; }) {
		this.id = id;
		this.name = name;
		this.defaultValue = defaultValue;
		this.schema = schema;
	}

	public abstract validate(input: any): V;

	public compute(env: IEnvironmentalOptions, options: IComputedEditorOptions, value: V): V {
		return value;
	}
}

/**
 * @internal
 */
abstract class ComputedEditorOption<K1 extends EditorOption, V> implements IEditorOption<K1, V> {

	public readonly id: K1;
	public readonly name: '_never_';
	public readonly defaultValue: V;
	public readonly deps: EditorOption[] | null;
	public readonly schema: IConfigurationPropertySchema | undefined = undefined;

	constructor(id: K1, deps: EditorOption[] | null = null) {
		this.id = id;
		this.name = '_never_';
		this.defaultValue = <any>undefined;
		this.deps = deps;
	}

<<<<<<< HEAD
export interface InternalEditorScrollbarOptions {
	readonly arrowSize: number;
	readonly vertical: ScrollbarVisibility;
	readonly horizontal: ScrollbarVisibility;
	readonly useShadows: boolean;
	readonly verticalHasArrows: boolean;
	readonly horizontalHasArrows: boolean;
	readonly handleMouseWheel: boolean;
	readonly horizontalScrollbarSize: number;
	readonly horizontalSliderSize: number;
	readonly verticalScrollbarSize: number;
	readonly verticalSliderSize: number;
	readonly mouseWheelScrollSensitivity: number;
	readonly fastScrollSensitivity: number;
	readonly scrollPredominantAxisOnly: boolean;
}
=======
	public validate(input: any): V {
		return this.defaultValue;
	}
>>>>>>> 0f1bd772

	public abstract compute(env: IEnvironmentalOptions, options: IComputedEditorOptions, value: V): V;
}

class SimpleEditorOption<K1 extends EditorOption, V> implements IEditorOption<K1, V> {

	public readonly id: K1;
	public readonly name: PossibleKeyName<V>;
	public readonly defaultValue: V;
	public readonly schema: IConfigurationPropertySchema | undefined;

	constructor(id: K1, name: PossibleKeyName<V>, defaultValue: V, schema?: IConfigurationPropertySchema) {
		this.id = id;
		this.name = name;
		this.defaultValue = defaultValue;
		this.schema = schema;
	}

	public validate(input: any): V {
		if (typeof input === 'undefined') {
			return this.defaultValue;
		}
		return input as any;
	}

	public compute(env: IEnvironmentalOptions, options: IComputedEditorOptions, value: V): V {
		return value;
	}
}

class EditorBooleanOption<K1 extends EditorOption> extends SimpleEditorOption<K1, boolean> {

	public static boolean(value: any, defaultValue: boolean): boolean {
		if (typeof value === 'undefined') {
			return defaultValue;
		}
		if (value === 'false') {
			// treat the string 'false' as false
			return false;
		}
		return Boolean(value);
	}

	constructor(id: K1, name: PossibleKeyName<boolean>, defaultValue: boolean, schema: IConfigurationPropertySchema | undefined = undefined) {
		if (typeof schema !== 'undefined') {
			schema.type = 'boolean';
			schema.default = defaultValue;
		}
		super(id, name, defaultValue, schema);
	}

	public validate(input: any): boolean {
		return EditorBooleanOption.boolean(input, this.defaultValue);
	}
}

class EditorIntOption<K1 extends EditorOption> extends SimpleEditorOption<K1, number> {

	public static clampedInt(value: any, defaultValue: number, minimum: number, maximum: number): number {
		let r: number;
		if (typeof value === 'undefined') {
			r = defaultValue;
		} else {
			r = parseInt(value, 10);
			if (isNaN(r)) {
				r = defaultValue;
			}
		}
		r = Math.max(minimum, r);
		r = Math.min(maximum, r);
		return r | 0;
	}

	public readonly minimum: number;
	public readonly maximum: number;

	constructor(id: K1, name: PossibleKeyName<number>, defaultValue: number, minimum: number, maximum: number, schema: IConfigurationPropertySchema | undefined = undefined) {
		if (typeof schema !== 'undefined') {
			schema.type = 'integer';
			schema.default = defaultValue;
			schema.minimum = minimum;
			schema.maximum = maximum;
		}
		super(id, name, defaultValue, schema);
		this.minimum = minimum;
		this.maximum = maximum;
	}

	public validate(input: any): number {
		return EditorIntOption.clampedInt(input, this.defaultValue, this.minimum, this.maximum);
	}
}

class EditorFloatOption<K1 extends EditorOption> extends SimpleEditorOption<K1, number> {

	public static clamp(n: number, min: number, max: number): number {
		if (n < min) {
			return min;
		}
		if (n > max) {
			return max;
		}
		return n;
	}

	public static float(value: any, defaultValue: number): number {
		if (typeof value === 'number') {
			return value;
		}
		if (typeof value === 'undefined') {
			return defaultValue;
		}
		const r = parseFloat(value);
		return (isNaN(r) ? defaultValue : r);
	}

	public readonly validationFn: (value: number) => number;

	constructor(id: K1, name: PossibleKeyName<number>, defaultValue: number, validationFn: (value: number) => number, schema?: IConfigurationPropertySchema) {
		if (typeof schema !== 'undefined') {
			schema.type = 'number';
			schema.default = defaultValue;
		}
		super(id, name, defaultValue, schema);
		this.validationFn = validationFn;
	}

	public validate(input: any): number {
		return this.validationFn(EditorFloatOption.float(input, this.defaultValue));
	}
}

<<<<<<< HEAD
	/**
	 * @internal
	 */
	private static _equalsScrollbarOptions(a: InternalEditorScrollbarOptions, b: InternalEditorScrollbarOptions): boolean {
		return (
			a.arrowSize === b.arrowSize
			&& a.vertical === b.vertical
			&& a.horizontal === b.horizontal
			&& a.useShadows === b.useShadows
			&& a.verticalHasArrows === b.verticalHasArrows
			&& a.horizontalHasArrows === b.horizontalHasArrows
			&& a.handleMouseWheel === b.handleMouseWheel
			&& a.horizontalScrollbarSize === b.horizontalScrollbarSize
			&& a.horizontalSliderSize === b.horizontalSliderSize
			&& a.verticalScrollbarSize === b.verticalScrollbarSize
			&& a.verticalSliderSize === b.verticalSliderSize
			&& a.mouseWheelScrollSensitivity === b.mouseWheelScrollSensitivity
			&& a.fastScrollSensitivity === b.fastScrollSensitivity
			&& a.scrollPredominantAxisOnly === b.scrollPredominantAxisOnly
		);
=======
class EditorStringOption<K1 extends EditorOption> extends SimpleEditorOption<K1, string> {

	public static string(value: any, defaultValue: string): string {
		if (typeof value !== 'string') {
			return defaultValue;
		}
		return value;
>>>>>>> 0f1bd772
	}

	constructor(id: K1, name: PossibleKeyName<string>, defaultValue: string, schema: IConfigurationPropertySchema | undefined = undefined) {
		if (typeof schema !== 'undefined') {
			schema.type = 'string';
			schema.default = defaultValue;
		}
		super(id, name, defaultValue, schema);
	}

	public validate(input: any): string {
		return EditorStringOption.string(input, this.defaultValue);
	}
}

class EditorStringEnumOption<K1 extends EditorOption, V extends string> extends SimpleEditorOption<K1, V> {

	public static stringSet<T>(value: T | undefined, defaultValue: T, allowedValues: ReadonlyArray<T>): T {
		if (typeof value !== 'string') {
			return defaultValue;
		}
		if (allowedValues.indexOf(value) === -1) {
			return defaultValue;
		}
		return value;
	}

	private readonly _allowedValues: ReadonlyArray<V>;

	constructor(id: K1, name: PossibleKeyName<V>, defaultValue: V, allowedValues: ReadonlyArray<V>, schema: IConfigurationPropertySchema | undefined = undefined) {
		if (typeof schema !== 'undefined') {
			schema.type = 'string';
			schema.enum = <any>allowedValues;
			schema.default = defaultValue;
		}
		super(id, name, defaultValue, schema);
		this._allowedValues = allowedValues;
	}

	public validate(input: any): V {
		return EditorStringEnumOption.stringSet<V>(input, this.defaultValue, this._allowedValues);
	}
}

class EditorEnumOption<K1 extends EditorOption, T extends string, V> extends BaseEditorOption<K1, V> {

	private readonly _allowedValues: T[];
	private readonly _convert: (value: T) => V;

	constructor(id: K1, name: PossibleKeyName<T>, defaultValue: V, defaultStringValue: string, allowedValues: T[], convert: (value: T) => V, schema: IConfigurationPropertySchema | undefined = undefined) {
		if (typeof schema !== 'undefined') {
			schema.type = 'string';
			schema.enum = allowedValues;
			schema.default = defaultValue;
		}
		super(id, name, defaultValue, schema);
		this._allowedValues = allowedValues;
		this._convert = convert;
	}

	public validate(input: any): V {
		if (typeof input !== 'string') {
			return this.defaultValue;
		}
		if (this._allowedValues.indexOf(<T>input) === -1) {
			return this.defaultValue;
		}
		return this._convert(<any>input);
	}
}

//#endregion

//#region accessibilitySupport

class EditorAccessibilitySupport extends BaseEditorOption<EditorOption.accessibilitySupport, AccessibilitySupport> {

	constructor() {
		super(
			EditorOption.accessibilitySupport, 'accessibilitySupport', AccessibilitySupport.Unknown,
			{
				type: 'string',
				enum: ['auto', 'on', 'off'],
				enumDescriptions: [
					nls.localize('accessibilitySupport.auto', "The editor will use platform APIs to detect when a Screen Reader is attached."),
					nls.localize('accessibilitySupport.on', "The editor will be permanently optimized for usage with a Screen Reader."),
					nls.localize('accessibilitySupport.off', "The editor will never be optimized for usage with a Screen Reader."),
				],
				default: 'auto',
				description: nls.localize('accessibilitySupport', "Controls whether the editor should run in a mode where it is optimized for screen readers.")
			}
		);
	}

	public validate(input: any): AccessibilitySupport {
		switch (input) {
			case 'auto': return AccessibilitySupport.Unknown;
			case 'off': return AccessibilitySupport.Disabled;
			case 'on': return AccessibilitySupport.Enabled;
		}
		return this.defaultValue;
	}

	public compute(env: IEnvironmentalOptions, options: IComputedEditorOptions, value: AccessibilitySupport): AccessibilitySupport {
		if (value === AccessibilitySupport.Unknown) {
			// The editor reads the `accessibilitySupport` from the environment
			return env.accessibilitySupport;
		}
		return value;
	}
}

//#endregion

//#region cursorBlinking

/**
 * The kind of animation in which the editor's cursor should be rendered.
 */
export const enum TextEditorCursorBlinkingStyle {
	/**
	 * Hidden
	 */
	Hidden = 0,
	/**
	 * Blinking
	 */
	Blink = 1,
	/**
	 * Blinking with smooth fading
	 */
	Smooth = 2,
	/**
	 * Blinking with prolonged filled state and smooth fading
	 */
	Phase = 3,
	/**
	 * Expand collapse animation on the y axis
	 */
	Expand = 4,
	/**
	 * No-Blinking
	 */
	Solid = 5
}

function _cursorBlinkingStyleFromString(cursorBlinkingStyle: 'blink' | 'smooth' | 'phase' | 'expand' | 'solid'): TextEditorCursorBlinkingStyle {
	switch (cursorBlinkingStyle) {
		case 'blink': return TextEditorCursorBlinkingStyle.Blink;
		case 'smooth': return TextEditorCursorBlinkingStyle.Smooth;
		case 'phase': return TextEditorCursorBlinkingStyle.Phase;
		case 'expand': return TextEditorCursorBlinkingStyle.Expand;
		case 'solid': return TextEditorCursorBlinkingStyle.Solid;
	}
}

//#endregion

//#region cursorStyle

/**
 * The style in which the editor's cursor should be rendered.
 */
export enum TextEditorCursorStyle {
	/**
	 * As a vertical line (sitting between two characters).
	 */
	Line = 1,
	/**
	 * As a block (sitting on top of a character).
	 */
	Block = 2,
	/**
	 * As a horizontal line (sitting under a character).
	 */
	Underline = 3,
	/**
	 * As a thin vertical line (sitting between two characters).
	 */
	LineThin = 4,
	/**
	 * As an outlined block (sitting on top of a character).
	 */
	BlockOutline = 5,
	/**
	 * As a thin horizontal line (sitting under a character).
	 */
	UnderlineThin = 6
}

/**
 * @internal
 */
export function cursorStyleToString(cursorStyle: TextEditorCursorStyle): 'line' | 'block' | 'underline' | 'line-thin' | 'block-outline' | 'underline-thin' {
	switch (cursorStyle) {
		case TextEditorCursorStyle.Line: return 'line';
		case TextEditorCursorStyle.Block: return 'block';
		case TextEditorCursorStyle.Underline: return 'underline';
		case TextEditorCursorStyle.LineThin: return 'line-thin';
		case TextEditorCursorStyle.BlockOutline: return 'block-outline';
		case TextEditorCursorStyle.UnderlineThin: return 'underline-thin';
	}
}

function _cursorStyleFromString(cursorStyle: 'line' | 'block' | 'underline' | 'line-thin' | 'block-outline' | 'underline-thin'): TextEditorCursorStyle {
	switch (cursorStyle) {
		case 'line': return TextEditorCursorStyle.Line;
		case 'block': return TextEditorCursorStyle.Block;
		case 'underline': return TextEditorCursorStyle.Underline;
		case 'line-thin': return TextEditorCursorStyle.LineThin;
		case 'block-outline': return TextEditorCursorStyle.BlockOutline;
		case 'underline-thin': return TextEditorCursorStyle.UnderlineThin;
	}
}

//#endregion

//#region editorClassName

class EditorClassName extends ComputedEditorOption<EditorOption.editorClassName, string> {

	constructor() {
		super(EditorOption.editorClassName, [EditorOption.mouseStyle, EditorOption.fontLigatures, EditorOption.extraEditorClassName]);
	}

	public compute(env: IEnvironmentalOptions, options: IComputedEditorOptions, _: string): string {
		let className = 'monaco-editor';
		if (options.get(EditorOption.extraEditorClassName)) {
			className += ' ' + options.get(EditorOption.extraEditorClassName);
		}
		if (env.extraEditorClassName) {
			className += ' ' + env.extraEditorClassName;
		}
		if (options.get(EditorOption.fontLigatures)) {
			className += ' enable-ligatures';
		}
		if (options.get(EditorOption.mouseStyle) === 'default') {
			className += ' mouse-default';
		} else if (options.get(EditorOption.mouseStyle) === 'copy') {
			className += ' mouse-copy';
		}
		return className;
	}
}

//#endregion

//#region emptySelectionClipboard

class EditorEmptySelectionClipboard extends EditorBooleanOption<EditorOption.emptySelectionClipboard> {

	constructor() {
		super(
			EditorOption.emptySelectionClipboard, 'emptySelectionClipboard', true,
			{ description: nls.localize('emptySelectionClipboard', "Controls whether copying without a selection copies the current line.") }
		);
	}

	public compute(env: IEnvironmentalOptions, options: IComputedEditorOptions, value: boolean): boolean {
		return value && env.emptySelectionClipboard;
	}
}

//#endregion

//#region find

/**
 * Configuration options for editor find widget
 */
export interface IEditorFindOptions {
	/**
	 * Controls if we seed search string in the Find Widget with editor selection.
	 */
	seedSearchStringFromSelection?: boolean;
	/**
	 * Controls if Find in Selection flag is turned on when multiple lines of text are selected in the editor.
	 */
	autoFindInSelection?: boolean;
	/*
	 * Controls whether the Find Widget should add extra lines on top of the editor.
	 */
	addExtraSpaceOnTop?: boolean;
	/**
	 * @internal
	 * Controls if the Find Widget should read or modify the shared find clipboard on macOS
	 */
	globalFindClipboard?: boolean;
}

export type EditorFindOptions = Readonly<Required<IEditorFindOptions>>;

class EditorFind extends BaseEditorOption<EditorOption.find, EditorFindOptions> {

	constructor() {
		const defaults: EditorFindOptions = {
			seedSearchStringFromSelection: true,
			autoFindInSelection: false,
			globalFindClipboard: false,
			addExtraSpaceOnTop: true
		};
		super(
			EditorOption.find, 'find', defaults,
			{
				'editor.find.seedSearchStringFromSelection': {
					type: 'boolean',
					default: defaults.seedSearchStringFromSelection,
					description: nls.localize('find.seedSearchStringFromSelection', "Controls whether the search string in the Find Widget is seeded from the editor selection.")
				},
				'editor.find.autoFindInSelection': {
					type: 'boolean',
					default: defaults.autoFindInSelection,
					description: nls.localize('find.autoFindInSelection', "Controls whether the find operation is carried out on selected text or the entire file in the editor.")
				},
				'editor.find.globalFindClipboard': {
					type: 'boolean',
					default: defaults.globalFindClipboard,
					description: nls.localize('find.globalFindClipboard', "Controls whether the Find Widget should read or modify the shared find clipboard on macOS."),
					included: platform.isMacintosh
				},
				'editor.find.addExtraSpaceOnTop': {
					type: 'boolean',
					default: defaults.addExtraSpaceOnTop,
					description: nls.localize('find.addExtraSpaceOnTop', "Controls whether the Find Widget should add extra lines on top of the editor. When true, you can scroll beyond the first line when the Find Widget is visible.")
				}
			}
		);
	}

	public validate(_input: any): EditorFindOptions {
		if (typeof _input !== 'object') {
			return this.defaultValue;
		}
		const input = _input as IEditorFindOptions;
		return {
			seedSearchStringFromSelection: EditorBooleanOption.boolean(input.seedSearchStringFromSelection, this.defaultValue.seedSearchStringFromSelection),
			autoFindInSelection: EditorBooleanOption.boolean(input.autoFindInSelection, this.defaultValue.autoFindInSelection),
			globalFindClipboard: EditorBooleanOption.boolean(input.globalFindClipboard, this.defaultValue.globalFindClipboard),
			addExtraSpaceOnTop: EditorBooleanOption.boolean(input.addExtraSpaceOnTop, this.defaultValue.addExtraSpaceOnTop)
		};
	}
}

//#endregion

//#region fontInfo

class EditorFontInfo extends ComputedEditorOption<EditorOption.fontInfo, FontInfo> {

	constructor() {
		super(EditorOption.fontInfo);
	}

	public compute(env: IEnvironmentalOptions, options: IComputedEditorOptions, _: FontInfo): FontInfo {
		return env.fontInfo;
	}
}

//#endregion

//#region fontSize

class EditorFontSize extends SimpleEditorOption<EditorOption.fontSize, number> {

	constructor() {
		super(
			EditorOption.fontSize, 'fontSize', EDITOR_FONT_DEFAULTS.fontSize,
			{
				type: 'number',
				default: EDITOR_FONT_DEFAULTS.fontSize,
				description: nls.localize('fontSize', "Controls the font size in pixels.")
			}
		);
	}

	public validate(input: any): number {
		let r = EditorFloatOption.float(input, this.defaultValue);
		if (r === 0) {
			return EDITOR_FONT_DEFAULTS.fontSize;
		}
		return EditorFloatOption.clamp(r, 8, 100);
	}
	public compute(env: IEnvironmentalOptions, options: IComputedEditorOptions, value: number): number {
		// The final fontSize respects the editor zoom level.
		// So take the result from env.fontInfo
		return env.fontInfo.fontSize;
	}
}

//#endregion

//#region gotoLocation

/**
 * Configuration options for go to location
 */
export interface IGotoLocationOptions {
	/**
	 * Control how goto-command work when having multiple results.
	 */
	multiple?: 'peek' | 'gotoAndPeek' | 'goto';
}

export type GoToLocationOptions = Readonly<Required<IGotoLocationOptions>>;

class EditorGoToLocation extends BaseEditorOption<EditorOption.gotoLocation, GoToLocationOptions> {

	constructor() {
		const defaults: GoToLocationOptions = { multiple: 'peek' };
		super(
			EditorOption.gotoLocation, 'gotoLocation', defaults,
			{
				'editor.gotoLocation.multiple': {
					description: nls.localize('editor.gotoLocation.multiple', "Controls the behavior of 'Go To' commands, like Go To Definition, when multiple target locations exist."),
					type: 'string',
					enum: ['peek', 'gotoAndPeek', 'goto'],
					default: defaults.multiple,
					enumDescriptions: [
						nls.localize('editor.gotoLocation.multiple.peek', 'Show peek view of the results (default)'),
						nls.localize('editor.gotoLocation.multiple.gotoAndPeek', 'Go to the primary result and show a peek view'),
						nls.localize('editor.gotoLocation.multiple.goto', 'Go to the primary result and enable peek-less navigation to others')
					]
				},
			}
		);
	}

	public validate(_input: any): GoToLocationOptions {
		if (typeof _input !== 'object') {
			return this.defaultValue;
		}
		const input = _input as IGotoLocationOptions;
		return {
			multiple: EditorStringEnumOption.stringSet<'peek' | 'gotoAndPeek' | 'goto'>(input.multiple, this.defaultValue.multiple, ['peek', 'gotoAndPeek', 'goto'])
		};
	}
}

//#endregion

//#region hover

/**
 * Configuration options for editor hover
 */
export interface IEditorHoverOptions {
	/**
	 * Enable the hover.
	 * Defaults to true.
	 */
	enabled?: boolean;
	/**
	 * Delay for showing the hover.
	 * Defaults to 300.
	 */
	delay?: number;
	/**
	 * Is the hover sticky such that it can be clicked and its contents selected?
	 * Defaults to true.
	 */
	sticky?: boolean;
}

export type EditorHoverOptions = Readonly<Required<IEditorHoverOptions>>;

class EditorHover extends BaseEditorOption<EditorOption.hover, EditorHoverOptions> {

	constructor() {
		const defaults: EditorHoverOptions = {
			enabled: true,
			delay: 300,
			sticky: true
		};
		super(
			EditorOption.hover, 'hover', defaults,
			{
				'editor.hover.enabled': {
					type: 'boolean',
					default: defaults.enabled,
					description: nls.localize('hover.enabled', "Controls whether the hover is shown.")
				},
				'editor.hover.delay': {
					type: 'number',
					default: defaults.delay,
					description: nls.localize('hover.delay', "Controls the delay in milliseconds after which the hover is shown.")
				},
				'editor.hover.sticky': {
					type: 'boolean',
					default: defaults.sticky,
					description: nls.localize('hover.sticky', "Controls whether the hover should remain visible when mouse is moved over it.")
				},
			}
		);
	}

	public validate(_input: any): EditorHoverOptions {
		if (typeof _input !== 'object') {
			return this.defaultValue;
		}
		const input = _input as IEditorHoverOptions;
		return {
			enabled: EditorBooleanOption.boolean(input.enabled, this.defaultValue.enabled),
			delay: EditorIntOption.clampedInt(input.delay, this.defaultValue.delay, 0, 10000),
			sticky: EditorBooleanOption.boolean(input.sticky, this.defaultValue.sticky)
		};
	}
}

//#endregion

//#region layoutInfo

/**
 * A description for the overview ruler position.
 */
export interface OverviewRulerPosition {
	/**
	 * Width of the overview ruler
	 */
	readonly width: number;
	/**
	 * Height of the overview ruler
	 */
	readonly height: number;
	/**
	 * Top position for the overview ruler
	 */
	readonly top: number;
	/**
	 * Right position for the overview ruler
	 */
	readonly right: number;
}

export const enum RenderMinimap {
	None = 0,
	Small = 1,
	Large = 2,
	SmallBlocks = 3,
	LargeBlocks = 4,
}

/**
 * The internal layout details of the editor.
 */
export interface EditorLayoutInfo {

	/**
	 * Full editor width.
	 */
	readonly width: number;
	/**
	 * Full editor height.
	 */
	readonly height: number;

	/**
	 * Left position for the glyph margin.
	 */
	readonly glyphMarginLeft: number;
	/**
	 * The width of the glyph margin.
	 */
	readonly glyphMarginWidth: number;
	/**
	 * The height of the glyph margin.
	 */
	readonly glyphMarginHeight: number;

	/**
	 * Left position for the line numbers.
	 */
	readonly lineNumbersLeft: number;
	/**
	 * The width of the line numbers.
	 */
	readonly lineNumbersWidth: number;
	/**
	 * The height of the line numbers.
	 */
	readonly lineNumbersHeight: number;

	/**
	 * Left position for the line decorations.
	 */
	readonly decorationsLeft: number;
	/**
	 * The width of the line decorations.
	 */
	readonly decorationsWidth: number;
	/**
	 * The height of the line decorations.
	 */
	readonly decorationsHeight: number;

	/**
	 * Left position for the content (actual text)
	 */
	readonly contentLeft: number;
	/**
	 * The width of the content (actual text)
	 */
	readonly contentWidth: number;
	/**
	 * The height of the content (actual height)
	 */
	readonly contentHeight: number;

	/**
	 * The position for the minimap
	 */
	readonly minimapLeft: number;
	/**
	 * The width of the minimap
	 */
	readonly minimapWidth: number;

	/**
	 * Minimap render type
	 */
	readonly renderMinimap: RenderMinimap;

	/**
	 * The number of columns (of typical characters) fitting on a viewport line.
	 */
	readonly viewportColumn: number;

	/**
	 * The width of the vertical scrollbar.
	 */
	readonly verticalScrollbarWidth: number;
	/**
	 * The height of the horizontal scrollbar.
	 */
	readonly horizontalScrollbarHeight: number;

	/**
	 * The position of the overview ruler.
	 */
	readonly overviewRuler: OverviewRulerPosition;
}

/**
 * @internal
 */
export interface EditorLayoutInfoComputerEnv {
	outerWidth: number;
	outerHeight: number;
	lineHeight: number;
	lineNumbersDigitCount: number;
	typicalHalfwidthCharacterWidth: number;
	maxDigitWidth: number;
	pixelRatio: number;
}

/**
 * @internal
 */
export class EditorLayoutInfoComputer extends ComputedEditorOption<EditorOption.layoutInfo, EditorLayoutInfo> {

	constructor() {
		super(
			EditorOption.layoutInfo,
			[EditorOption.glyphMargin, EditorOption.lineDecorationsWidth, EditorOption.folding, EditorOption.minimap, EditorOption.scrollbar, EditorOption.lineNumbers]
		);
	}

	public compute(env: IEnvironmentalOptions, options: IComputedEditorOptions, _: EditorLayoutInfo): EditorLayoutInfo {
		return EditorLayoutInfoComputer.computeLayout(options, {
			outerWidth: env.outerWidth,
			outerHeight: env.outerHeight,
			lineHeight: env.fontInfo.lineHeight,
			lineNumbersDigitCount: env.lineNumbersDigitCount,
			typicalHalfwidthCharacterWidth: env.fontInfo.typicalHalfwidthCharacterWidth,
			maxDigitWidth: env.fontInfo.maxDigitWidth,
			pixelRatio: env.pixelRatio
		});
	}

	public static computeLayout(options: IComputedEditorOptions, env: EditorLayoutInfoComputerEnv): EditorLayoutInfo {
		const outerWidth = env.outerWidth | 0;
		const outerHeight = env.outerHeight | 0;
		const lineHeight = env.lineHeight | 0;
		const lineNumbersDigitCount = env.lineNumbersDigitCount | 0;
		const typicalHalfwidthCharacterWidth = env.typicalHalfwidthCharacterWidth;
		const maxDigitWidth = env.maxDigitWidth;
		const pixelRatio = env.pixelRatio;

		const showGlyphMargin = options.get(EditorOption.glyphMargin);
		const showLineNumbers = (options.get(EditorOption.lineNumbers).renderType !== RenderLineNumbersType.Off);
		const lineNumbersMinChars = options.get(EditorOption.lineNumbersMinChars) | 0;
		const minimap = options.get(EditorOption.minimap);
		const minimapEnabled = minimap.enabled;
		const minimapSide = minimap.side;
		const minimapRenderCharacters = minimap.renderCharacters;
		const minimapMaxColumn = minimap.maxColumn | 0;

		const scrollbar = options.get(EditorOption.scrollbar);
		const verticalScrollbarWidth = scrollbar.verticalScrollbarSize | 0;
		const verticalScrollbarHasArrows = scrollbar.verticalHasArrows;
		const scrollbarArrowSize = scrollbar.arrowSize | 0;
		const horizontalScrollbarHeight = scrollbar.horizontalScrollbarSize | 0;

		const rawLineDecorationsWidth = options.get(EditorOption.lineDecorationsWidth);
		const folding = options.get(EditorOption.folding);

		let lineDecorationsWidth: number;
		if (typeof rawLineDecorationsWidth === 'string' && /^\d+(\.\d+)?ch$/.test(rawLineDecorationsWidth)) {
			const multiple = parseFloat(rawLineDecorationsWidth.substr(0, rawLineDecorationsWidth.length - 2));
			lineDecorationsWidth = EditorIntOption.clampedInt(multiple * typicalHalfwidthCharacterWidth, 0, 0, 1000);
		} else {
			lineDecorationsWidth = EditorIntOption.clampedInt(rawLineDecorationsWidth, 0, 0, 1000);
		}
		if (folding) {
			lineDecorationsWidth += 16;
		}

		let lineNumbersWidth = 0;
		if (showLineNumbers) {
			const digitCount = Math.max(lineNumbersDigitCount, lineNumbersMinChars);
			lineNumbersWidth = Math.round(digitCount * maxDigitWidth);
		}

		let glyphMarginWidth = 0;
		if (showGlyphMargin) {
			glyphMarginWidth = lineHeight;
		}

		let glyphMarginLeft = 0;
		let lineNumbersLeft = glyphMarginLeft + glyphMarginWidth;
		let decorationsLeft = lineNumbersLeft + lineNumbersWidth;
		let contentLeft = decorationsLeft + lineDecorationsWidth;

		const remainingWidth = outerWidth - glyphMarginWidth - lineNumbersWidth - lineDecorationsWidth;

		let renderMinimap: RenderMinimap;
		let minimapLeft: number;
		let minimapWidth: number;
		let contentWidth: number;
		if (!minimapEnabled) {
			minimapLeft = 0;
			minimapWidth = 0;
			renderMinimap = RenderMinimap.None;
			contentWidth = remainingWidth;
		} else {
			let minimapCharWidth: number;
			if (pixelRatio >= 2) {
				renderMinimap = minimapRenderCharacters ? RenderMinimap.Large : RenderMinimap.LargeBlocks;
				minimapCharWidth = 2 / pixelRatio;
			} else {
				renderMinimap = minimapRenderCharacters ? RenderMinimap.Small : RenderMinimap.SmallBlocks;
				minimapCharWidth = 1 / pixelRatio;
			}

			// Given:
			// (leaving 2px for the cursor to have space after the last character)
			// viewportColumn = (contentWidth - verticalScrollbarWidth - 2) / typicalHalfwidthCharacterWidth
			// minimapWidth = viewportColumn * minimapCharWidth
			// contentWidth = remainingWidth - minimapWidth
			// What are good values for contentWidth and minimapWidth ?

			// minimapWidth = ((contentWidth - verticalScrollbarWidth - 2) / typicalHalfwidthCharacterWidth) * minimapCharWidth
			// typicalHalfwidthCharacterWidth * minimapWidth = (contentWidth - verticalScrollbarWidth - 2) * minimapCharWidth
			// typicalHalfwidthCharacterWidth * minimapWidth = (remainingWidth - minimapWidth - verticalScrollbarWidth - 2) * minimapCharWidth
			// (typicalHalfwidthCharacterWidth + minimapCharWidth) * minimapWidth = (remainingWidth - verticalScrollbarWidth - 2) * minimapCharWidth
			// minimapWidth = ((remainingWidth - verticalScrollbarWidth - 2) * minimapCharWidth) / (typicalHalfwidthCharacterWidth + minimapCharWidth)

			minimapWidth = Math.max(0, Math.floor(((remainingWidth - verticalScrollbarWidth - 2) * minimapCharWidth) / (typicalHalfwidthCharacterWidth + minimapCharWidth)));
			let minimapColumns = minimapWidth / minimapCharWidth;
			if (minimapColumns > minimapMaxColumn) {
				minimapWidth = Math.floor(minimapMaxColumn * minimapCharWidth);
			}
			contentWidth = remainingWidth - minimapWidth;

			if (minimapSide === 'left') {
				minimapLeft = 0;
				glyphMarginLeft += minimapWidth;
				lineNumbersLeft += minimapWidth;
				decorationsLeft += minimapWidth;
				contentLeft += minimapWidth;
			} else {
				minimapLeft = outerWidth - minimapWidth - verticalScrollbarWidth;
			}
		}

		// (leaving 2px for the cursor to have space after the last character)
		const viewportColumn = Math.max(1, Math.floor((contentWidth - verticalScrollbarWidth - 2) / typicalHalfwidthCharacterWidth));

		const verticalArrowSize = (verticalScrollbarHasArrows ? scrollbarArrowSize : 0);

		return {
			width: outerWidth,
			height: outerHeight,

			glyphMarginLeft: glyphMarginLeft,
			glyphMarginWidth: glyphMarginWidth,
			glyphMarginHeight: outerHeight,

			lineNumbersLeft: lineNumbersLeft,
			lineNumbersWidth: lineNumbersWidth,
			lineNumbersHeight: outerHeight,

			decorationsLeft: decorationsLeft,
			decorationsWidth: lineDecorationsWidth,
			decorationsHeight: outerHeight,

			contentLeft: contentLeft,
			contentWidth: contentWidth,
			contentHeight: outerHeight,

			renderMinimap: renderMinimap,
			minimapLeft: minimapLeft,
			minimapWidth: minimapWidth,

			viewportColumn: viewportColumn,

			verticalScrollbarWidth: verticalScrollbarWidth,
			horizontalScrollbarHeight: horizontalScrollbarHeight,

			overviewRuler: {
				top: verticalArrowSize,
				width: verticalScrollbarWidth,
				height: (outerHeight - 2 * verticalArrowSize),
				right: 0
			}
		};
	}
}

//#endregion

//#region lightbulb

/**
 * Configuration options for editor lightbulb
 */
export interface IEditorLightbulbOptions {
	/**
	 * Enable the lightbulb code action.
	 * Defaults to true.
	 */
	enabled?: boolean;
}

export type EditorLightbulbOptions = Readonly<Required<IEditorLightbulbOptions>>;

class EditorLightbulb extends BaseEditorOption<EditorOption.lightbulb, EditorLightbulbOptions> {

	constructor() {
		const defaults: EditorLightbulbOptions = { enabled: true };
		super(
			EditorOption.lightbulb, 'lightbulb', defaults,
			{
				'editor.lightbulb.enabled': {
					type: 'boolean',
					default: defaults.enabled,
					description: nls.localize('codeActions', "Enables the code action lightbulb in the editor.")
				},
			}
		);
	}

	public validate(_input: any): EditorLightbulbOptions {
		if (typeof _input !== 'object') {
			return this.defaultValue;
		}
		const input = _input as IEditorLightbulbOptions;
		return {
			enabled: EditorBooleanOption.boolean(input.enabled, this.defaultValue.enabled)
		};
	}
}

//#endregion

//#region lineHeight

class EditorLineHeight extends EditorIntOption<EditorOption.lineHeight> {

	constructor() {
		super(
			EditorOption.lineHeight, 'lineHeight',
			EDITOR_FONT_DEFAULTS.lineHeight, 0, 150,
			{ description: nls.localize('lineHeight', "Controls the line height. Use 0 to compute the line height from the font size.") }
		);
	}

	public compute(env: IEnvironmentalOptions, options: IComputedEditorOptions, value: number): number {
		// The lineHeight is computed from the fontSize if it is 0.
		// Moreover, the final lineHeight respects the editor zoom level.
		// So take the result from env.fontInfo
		return env.fontInfo.lineHeight;
	}
}

//#endregion

//#region minimap

/**
 * Configuration options for editor minimap
 */
export interface IEditorMinimapOptions {
	/**
	 * Enable the rendering of the minimap.
	 * Defaults to true.
	 */
	enabled?: boolean;
	/**
	 * Control the side of the minimap in editor.
	 * Defaults to 'right'.
	 */
	side?: 'right' | 'left';
	/**
	 * Control the rendering of the minimap slider.
	 * Defaults to 'mouseover'.
	 */
	showSlider?: 'always' | 'mouseover';
	/**
	 * Render the actual text on a line (as opposed to color blocks).
	 * Defaults to true.
	 */
	renderCharacters?: boolean;
	/**
	 * Limit the width of the minimap to render at most a certain number of columns.
	 * Defaults to 120.
	 */
	maxColumn?: number;
}

export type EditorMinimapOptions = Readonly<Required<IEditorMinimapOptions>>;

class EditorMinimap extends BaseEditorOption<EditorOption.minimap, EditorMinimapOptions> {

	constructor() {
		const defaults: EditorMinimapOptions = {
			enabled: true,
			side: 'right',
			showSlider: 'mouseover',
			renderCharacters: true,
			maxColumn: 120,
		};
		super(
			EditorOption.minimap, 'minimap', defaults,
			{
				'editor.minimap.enabled': {
					type: 'boolean',
					default: defaults.enabled,
					description: nls.localize('minimap.enabled', "Controls whether the minimap is shown.")
				},
				'editor.minimap.side': {
					type: 'string',
					enum: ['left', 'right'],
					default: defaults.side,
					description: nls.localize('minimap.side', "Controls the side where to render the minimap.")
				},
				'editor.minimap.showSlider': {
					type: 'string',
					enum: ['always', 'mouseover'],
					default: defaults.showSlider,
					description: nls.localize('minimap.showSlider', "Controls whether the minimap slider is automatically hidden.")
				},
				'editor.minimap.renderCharacters': {
					type: 'boolean',
					default: defaults.renderCharacters,
					description: nls.localize('minimap.renderCharacters', "Render the actual characters on a line as opposed to color blocks.")
				},
				'editor.minimap.maxColumn': {
					type: 'number',
					default: defaults.maxColumn,
					description: nls.localize('minimap.maxColumn', "Limit the width of the minimap to render at most a certain number of columns.")
				},
			}
		);
	}

	public validate(_input: any): EditorMinimapOptions {
		if (typeof _input !== 'object') {
			return this.defaultValue;
		}
		const input = _input as IEditorMinimapOptions;
		return {
			enabled: EditorBooleanOption.boolean(input.enabled, this.defaultValue.enabled),
			side: EditorStringEnumOption.stringSet<'right' | 'left'>(input.side, this.defaultValue.side, ['right', 'left']),
			showSlider: EditorStringEnumOption.stringSet<'always' | 'mouseover'>(input.showSlider, this.defaultValue.showSlider, ['always', 'mouseover']),
			renderCharacters: EditorBooleanOption.boolean(input.renderCharacters, this.defaultValue.renderCharacters),
			maxColumn: EditorIntOption.clampedInt(input.maxColumn, this.defaultValue.maxColumn, 1, 10000),
		};
	}
}

<<<<<<< HEAD
	private static _sanitizeScrollbarOpts(opts: IEditorScrollbarOptions | undefined, defaults: InternalEditorScrollbarOptions, mouseWheelScrollSensitivity: number, fastScrollSensitivity: number, scrollPredominantAxisOnly: boolean): InternalEditorScrollbarOptions {
		if (typeof opts !== 'object') {
			return defaults;
		}
		const horizontalScrollbarSize = _clampedInt(opts.horizontalScrollbarSize, defaults.horizontalScrollbarSize, 0, 1000);
		const verticalScrollbarSize = _clampedInt(opts.verticalScrollbarSize, defaults.verticalScrollbarSize, 0, 1000);
		return {
			vertical: _scrollbarVisibilityFromString(opts.vertical, defaults.vertical),
			horizontal: _scrollbarVisibilityFromString(opts.horizontal, defaults.horizontal),
=======
//#endregion
>>>>>>> 0f1bd772

//#region multiCursorModifier

function _multiCursorModifierFromString(multiCursorModifier: 'ctrlCmd' | 'alt'): 'altKey' | 'metaKey' | 'ctrlKey' {
	if (multiCursorModifier === 'ctrlCmd') {
		return (platform.isMacintosh ? 'metaKey' : 'ctrlKey');
	}
	return 'altKey';
}

//#endregion

//#region parameterHints

<<<<<<< HEAD
			handleMouseWheel: _boolean(opts.handleMouseWheel, defaults.handleMouseWheel),
			mouseWheelScrollSensitivity: mouseWheelScrollSensitivity,
			fastScrollSensitivity: fastScrollSensitivity,
			scrollPredominantAxisOnly: scrollPredominantAxisOnly,
=======
/**
 * Configuration options for parameter hints
 */
export interface IEditorParameterHintOptions {
	/**
	 * Enable parameter hints.
	 * Defaults to true.
	 */
	enabled?: boolean;
	/**
	 * Enable cycling of parameter hints.
	 * Defaults to false.
	 */
	cycle?: boolean;
}

export type InternalParameterHintOptions = Readonly<Required<IEditorParameterHintOptions>>;

class EditorParameterHints extends BaseEditorOption<EditorOption.parameterHints, InternalParameterHintOptions> {

	constructor() {
		const defaults: InternalParameterHintOptions = {
			enabled: true,
			cycle: false
>>>>>>> 0f1bd772
		};
		super(
			EditorOption.parameterHints, 'parameterHints', defaults,
			{
				'editor.parameterHints.enabled': {
					type: 'boolean',
					default: defaults.enabled,
					description: nls.localize('parameterHints.enabled', "Enables a pop-up that shows parameter documentation and type information as you type.")
				},
				'editor.parameterHints.cycle': {
					type: 'boolean',
					default: defaults.cycle,
					description: nls.localize('parameterHints.cycle', "Controls whether the parameter hints menu cycles or closes when reaching the end of the list.")
				},
			}
		);
	}

	public validate(_input: any): InternalParameterHintOptions {
		if (typeof _input !== 'object') {
			return this.defaultValue;
		}
		const input = _input as IEditorParameterHintOptions;
		return {
			enabled: EditorBooleanOption.boolean(input.enabled, this.defaultValue.enabled),
			cycle: EditorBooleanOption.boolean(input.cycle, this.defaultValue.cycle)
		};
	}
}

//#endregion

//#region pixelRatio

class EditorPixelRatio extends ComputedEditorOption<EditorOption.pixelRatio, number> {

	constructor() {
		super(EditorOption.pixelRatio);
	}

	public compute(env: IEnvironmentalOptions, options: IComputedEditorOptions, _: number): number {
		return env.pixelRatio;
	}
}

//#endregion

//#region quickSuggestions

/**
 * Configuration options for quick suggestions
 */
export interface IQuickSuggestionsOptions {
	other: boolean;
	comments: boolean;
	strings: boolean;
}

export type ValidQuickSuggestionsOptions = boolean | Readonly<Required<IQuickSuggestionsOptions>>;

class EditorQuickSuggestions extends BaseEditorOption<EditorOption.quickSuggestions, ValidQuickSuggestionsOptions> {

	public readonly defaultValue: Readonly<Required<IQuickSuggestionsOptions>>;

	constructor() {
		const defaults: ValidQuickSuggestionsOptions = {
			other: true,
			comments: false,
			strings: false
		};
		super(
			EditorOption.quickSuggestions, 'quickSuggestions', defaults,
			{
				anyOf: [
					{
						type: 'boolean',
					},
					{
						type: 'object',
						properties: {
							strings: {
								type: 'boolean',
								default: defaults.strings,
								description: nls.localize('quickSuggestions.strings', "Enable quick suggestions inside strings.")
							},
							comments: {
								type: 'boolean',
								default: defaults.comments,
								description: nls.localize('quickSuggestions.comments', "Enable quick suggestions inside comments.")
							},
							other: {
								type: 'boolean',
								default: defaults.other,
								description: nls.localize('quickSuggestions.other', "Enable quick suggestions outside of strings and comments.")
							},
						}
					}
				],
				default: defaults,
				description: nls.localize('quickSuggestions', "Controls whether suggestions should automatically show up while typing.")
			}
		);
	}

	public validate(_input: any): ValidQuickSuggestionsOptions {
		if (typeof _input === 'boolean') {
			return _input;
		}
		if (typeof _input === 'object') {
			const input = _input as IQuickSuggestionsOptions;
			return {
				other: EditorBooleanOption.boolean(input.other, this.defaultValue.other),
				comments: EditorBooleanOption.boolean(input.comments, this.defaultValue.comments),
				strings: EditorBooleanOption.boolean(input.strings, this.defaultValue.strings),
			};
		}
		return this.defaultValue;
	}
}

//#endregion

//#region renderLineNumbers

export type LineNumbersType = 'on' | 'off' | 'relative' | 'interval' | ((lineNumber: number) => string);

export const enum RenderLineNumbersType {
	Off = 0,
	On = 1,
	Relative = 2,
	Interval = 3,
	Custom = 4
}

export interface InternalEditorRenderLineNumbersOptions {
	readonly renderType: RenderLineNumbersType;
	readonly renderFn: ((lineNumber: number) => string) | null;
}

class EditorRenderLineNumbersOption extends BaseEditorOption<EditorOption.lineNumbers, InternalEditorRenderLineNumbersOptions> {

	constructor() {
		super(
			EditorOption.lineNumbers, 'lineNumbers', { renderType: RenderLineNumbersType.On, renderFn: null },
			{
				type: 'string',
				enum: ['off', 'on', 'relative', 'interval'],
				enumDescriptions: [
					nls.localize('lineNumbers.off', "Line numbers are not rendered."),
					nls.localize('lineNumbers.on', "Line numbers are rendered as absolute number."),
					nls.localize('lineNumbers.relative', "Line numbers are rendered as distance in lines to cursor position."),
					nls.localize('lineNumbers.interval', "Line numbers are rendered every 10 lines.")
				],
				default: 'on',
				description: nls.localize('lineNumbers', "Controls the display of line numbers.")
			}
		);
	}

	public validate(lineNumbers: any): InternalEditorRenderLineNumbersOptions {
		let renderType: RenderLineNumbersType = this.defaultValue.renderType;
		let renderFn: ((lineNumber: number) => string) | null = this.defaultValue.renderFn;

		if (typeof lineNumbers !== 'undefined') {
			if (typeof lineNumbers === 'function') {
				renderType = RenderLineNumbersType.Custom;
				renderFn = lineNumbers;
			} else if (lineNumbers === 'interval') {
				renderType = RenderLineNumbersType.Interval;
			} else if (lineNumbers === 'relative') {
				renderType = RenderLineNumbersType.Relative;
			} else if (lineNumbers === 'on') {
				renderType = RenderLineNumbersType.On;
			} else {
				renderType = RenderLineNumbersType.Off;
			}
		}

		return {
			renderType,
			renderFn
		};
	}
}

//#endregion

//#region rulers

class EditorRulers extends SimpleEditorOption<EditorOption.rulers, number[]> {

	constructor() {
		const defaults: number[] = [];
		super(
			EditorOption.rulers, 'rulers', defaults,
			{
				type: 'array',
				items: {
					type: 'number'
				},
				default: defaults,
				description: nls.localize('rulers', "Render vertical rulers after a certain number of monospace characters. Use multiple values for multiple rulers. No rulers are drawn if array is empty.")
			}
		);
	}

	public validate(input: any): number[] {
		if (Array.isArray(input)) {
			let rulers: number[] = [];
			for (let value of input) {
				rulers.push(EditorIntOption.clampedInt(value, 0, 0, 10000));
			}
			rulers.sort();
			return rulers;
		}
		return this.defaultValue;
	}
}

//#endregion

<<<<<<< HEAD
		let fastScrollSensitivity = _float(opts.fastScrollSensitivity, defaults.scrollbar.fastScrollSensitivity);
		if (fastScrollSensitivity <= 0) {
			fastScrollSensitivity = defaults.scrollbar.fastScrollSensitivity;
		}
		let scrollPredominantAxisOnly = _boolean(opts.scrollPredominantAxisOnly, defaults.scrollbar.scrollPredominantAxisOnly);
		const scrollbar = this._sanitizeScrollbarOpts(opts.scrollbar, defaults.scrollbar, mouseWheelScrollSensitivity, fastScrollSensitivity, scrollPredominantAxisOnly);
		const minimap = this._sanitizeMinimapOpts(opts.minimap, defaults.minimap);
=======
//#region scrollbar
>>>>>>> 0f1bd772

/**
 * Configuration options for editor scrollbars
 */
export interface IEditorScrollbarOptions {
	/**
	 * The size of arrows (if displayed).
	 * Defaults to 11.
	 */
	arrowSize?: number;
	/**
	 * Render vertical scrollbar.
	 * Defaults to 'auto'.
	 */
	vertical?: 'auto' | 'visible' | 'hidden';
	/**
	 * Render horizontal scrollbar.
	 * Defaults to 'auto'.
	 */
	horizontal?: 'auto' | 'visible' | 'hidden';
	/**
	 * Cast horizontal and vertical shadows when the content is scrolled.
	 * Defaults to true.
	 */
	useShadows?: boolean;
	/**
	 * Render arrows at the top and bottom of the vertical scrollbar.
	 * Defaults to false.
	 */
	verticalHasArrows?: boolean;
	/**
	 * Render arrows at the left and right of the horizontal scrollbar.
	 * Defaults to false.
	 */
	horizontalHasArrows?: boolean;
	/**
	 * Listen to mouse wheel events and react to them by scrolling.
	 * Defaults to true.
	 */
	handleMouseWheel?: boolean;
	/**
	 * Height in pixels for the horizontal scrollbar.
	 * Defaults to 10 (px).
	 */
	horizontalScrollbarSize?: number;
	/**
	 * Width in pixels for the vertical scrollbar.
	 * Defaults to 10 (px).
	 */
	verticalScrollbarSize?: number;
	/**
	 * Width in pixels for the vertical slider.
	 * Defaults to `verticalScrollbarSize`.
	 */
	verticalSliderSize?: number;
	/**
	 * Height in pixels for the horizontal slider.
	 * Defaults to `horizontalScrollbarSize`.
	 */
	horizontalSliderSize?: number;
}

export interface InternalEditorScrollbarOptions {
	readonly arrowSize: number;
	readonly vertical: ScrollbarVisibility;
	readonly horizontal: ScrollbarVisibility;
	readonly useShadows: boolean;
	readonly verticalHasArrows: boolean;
	readonly horizontalHasArrows: boolean;
	readonly handleMouseWheel: boolean;
	readonly horizontalScrollbarSize: number;
	readonly horizontalSliderSize: number;
	readonly verticalScrollbarSize: number;
	readonly verticalSliderSize: number;
}

function _scrollbarVisibilityFromString(visibility: string | undefined, defaultValue: ScrollbarVisibility): ScrollbarVisibility {
	if (typeof visibility !== 'string') {
		return defaultValue;
	}
	switch (visibility) {
		case 'hidden': return ScrollbarVisibility.Hidden;
		case 'visible': return ScrollbarVisibility.Visible;
		default: return ScrollbarVisibility.Auto;
	}
}

class EditorScrollbar extends BaseEditorOption<EditorOption.scrollbar, InternalEditorScrollbarOptions> {

	constructor() {
		super(
			EditorOption.scrollbar, 'scrollbar',
			{
				vertical: ScrollbarVisibility.Auto,
				horizontal: ScrollbarVisibility.Auto,
				arrowSize: 11,
				useShadows: true,
				verticalHasArrows: false,
				horizontalHasArrows: false,
				horizontalScrollbarSize: 10,
				horizontalSliderSize: 10,
				verticalScrollbarSize: 14,
				verticalSliderSize: 14,
				handleMouseWheel: true,
			}
		);
	}

	public validate(_input: any): InternalEditorScrollbarOptions {
		if (typeof _input !== 'object') {
			return this.defaultValue;
		}
		const input = _input as IEditorScrollbarOptions;
		const horizontalScrollbarSize = EditorIntOption.clampedInt(input.horizontalScrollbarSize, this.defaultValue.horizontalScrollbarSize, 0, 1000);
		const verticalScrollbarSize = EditorIntOption.clampedInt(input.verticalScrollbarSize, this.defaultValue.verticalScrollbarSize, 0, 1000);
		return {
			arrowSize: EditorIntOption.clampedInt(input.arrowSize, this.defaultValue.arrowSize, 0, 1000),
			vertical: _scrollbarVisibilityFromString(input.vertical, this.defaultValue.vertical),
			horizontal: _scrollbarVisibilityFromString(input.horizontal, this.defaultValue.horizontal),
			useShadows: EditorBooleanOption.boolean(input.useShadows, this.defaultValue.useShadows),
			verticalHasArrows: EditorBooleanOption.boolean(input.verticalHasArrows, this.defaultValue.verticalHasArrows),
			horizontalHasArrows: EditorBooleanOption.boolean(input.horizontalHasArrows, this.defaultValue.horizontalHasArrows),
			handleMouseWheel: EditorBooleanOption.boolean(input.handleMouseWheel, this.defaultValue.handleMouseWheel),
			horizontalScrollbarSize: horizontalScrollbarSize,
			horizontalSliderSize: EditorIntOption.clampedInt(input.horizontalSliderSize, horizontalScrollbarSize, 0, 1000),
			verticalScrollbarSize: verticalScrollbarSize,
			verticalSliderSize: EditorIntOption.clampedInt(input.verticalSliderSize, verticalScrollbarSize, 0, 1000),
		};
	}
}

//#endregion

//#region suggest

/**
 * Configuration options for editor suggest widget
 */
export interface ISuggestOptions {
	/**
	 * Enable graceful matching. Defaults to true.
	 */
	filterGraceful?: boolean;
	/**
	 * Prevent quick suggestions when a snippet is active. Defaults to true.
	 */
	snippetsPreventQuickSuggestions?: boolean;
	/**
	 * Favours words that appear close to the cursor.
	 */
	localityBonus?: boolean;
	/**
	 * Enable using global storage for remembering suggestions.
	 */
	shareSuggestSelections?: boolean;
	/**
	 * Enable or disable icons in suggestions. Defaults to true.
	 */
	showIcons?: boolean;
	/**
	 * Max suggestions to show in suggestions. Defaults to 12.
	 */
	maxVisibleSuggestions?: number;
	/**
	 * Names of suggestion types to filter.
	 */
	filteredTypes?: Record<string, boolean>;
}

export type InternalSuggestOptions = Readonly<Required<ISuggestOptions>>;

class EditorSuggest extends BaseEditorOption<EditorOption.suggest, InternalSuggestOptions> {

	constructor() {
		const defaults: InternalSuggestOptions = {
			filterGraceful: true,
			snippetsPreventQuickSuggestions: true,
			localityBonus: false,
			shareSuggestSelections: false,
			showIcons: true,
			maxVisibleSuggestions: 12,
			filteredTypes: Object.create(null)
		};
		super(
			EditorOption.suggest, 'suggest', defaults,
			{
				'editor.suggest.filterGraceful': {
					type: 'boolean',
					default: defaults.filterGraceful,
					description: nls.localize('suggest.filterGraceful', "Controls whether filtering and sorting suggestions accounts for small typos.")
				},
				'editor.suggest.localityBonus': {
					type: 'boolean',
					default: defaults.localityBonus,
					description: nls.localize('suggest.localityBonus', "Controls whether sorting favours words that appear close to the cursor.")
				},
				'editor.suggest.shareSuggestSelections': {
					type: 'boolean',
					default: defaults.shareSuggestSelections,
					markdownDescription: nls.localize('suggest.shareSuggestSelections', "Controls whether remembered suggestion selections are shared between multiple workspaces and windows (needs `#editor.suggestSelection#`).")
				},
				'editor.suggest.snippetsPreventQuickSuggestions': {
					type: 'boolean',
					default: defaults.snippetsPreventQuickSuggestions,
					description: nls.localize('suggest.snippetsPreventQuickSuggestions', "Control whether an active snippet prevents quick suggestions.")
				},
				'editor.suggest.showIcons': {
					type: 'boolean',
					default: defaults.showIcons,
					description: nls.localize('suggest.showIcons', "Controls whether to show or hide icons in suggestions.")
				},
				'editor.suggest.maxVisibleSuggestions': {
					type: 'number',
					default: defaults.maxVisibleSuggestions,
					minimum: 1,
					maximum: 15,
					description: nls.localize('suggest.maxVisibleSuggestions', "Controls how many suggestions IntelliSense will show before showing a scrollbar (maximum 15).")
				},
				'editor.suggest.filteredTypes': {
					type: 'object',
					default: { keyword: true, snippet: true },
					markdownDescription: nls.localize('suggest.filtered', "Controls whether some suggestion types should be filtered from IntelliSense. A list of suggestion types can be found here: https://code.visualstudio.com/docs/editor/intellisense#_types-of-completions."),
					properties: {
						method: {
							type: 'boolean',
							default: true,
							markdownDescription: nls.localize('suggest.filtered.method', "When set to `false` IntelliSense never shows `method` suggestions.")
						},
						function: {
							type: 'boolean',
							default: true,
							markdownDescription: nls.localize('suggest.filtered.function', "When set to `false` IntelliSense never shows `function` suggestions.")
						},
						constructor: {
							type: 'boolean',
							default: true,
							markdownDescription: nls.localize('suggest.filtered.constructor', "When set to `false` IntelliSense never shows `constructor` suggestions.")
						},
						field: {
							type: 'boolean',
							default: true,
							markdownDescription: nls.localize('suggest.filtered.field', "When set to `false` IntelliSense never shows `field` suggestions.")
						},
						variable: {
							type: 'boolean',
							default: true,
							markdownDescription: nls.localize('suggest.filtered.variable', "When set to `false` IntelliSense never shows `variable` suggestions.")
						},
						class: {
							type: 'boolean',
							default: true,
							markdownDescription: nls.localize('suggest.filtered.class', "When set to `false` IntelliSense never shows `class` suggestions.")
						},
						struct: {
							type: 'boolean',
							default: true,
							markdownDescription: nls.localize('suggest.filtered.struct', "When set to `false` IntelliSense never shows `struct` suggestions.")
						},
						interface: {
							type: 'boolean',
							default: true,
							markdownDescription: nls.localize('suggest.filtered.interface', "When set to `false` IntelliSense never shows `interface` suggestions.")
						},
						module: {
							type: 'boolean',
							default: true,
							markdownDescription: nls.localize('suggest.filtered.module', "When set to `false` IntelliSense never shows `module` suggestions.")
						},
						property: {
							type: 'boolean',
							default: true,
							markdownDescription: nls.localize('suggest.filtered.property', "When set to `false` IntelliSense never shows `property` suggestions.")
						},
						event: {
							type: 'boolean',
							default: true,
							markdownDescription: nls.localize('suggest.filtered.event', "When set to `false` IntelliSense never shows `event` suggestions.")
						},
						operator: {
							type: 'boolean',
							default: true,
							markdownDescription: nls.localize('suggest.filtered.operator', "When set to `false` IntelliSense never shows `operator` suggestions.")
						},
						unit: {
							type: 'boolean',
							default: true,
							markdownDescription: nls.localize('suggest.filtered.unit', "When set to `false` IntelliSense never shows `unit` suggestions.")
						},
						value: {
							type: 'boolean',
							default: true,
							markdownDescription: nls.localize('suggest.filtered.value', "When set to `false` IntelliSense never shows `value` suggestions.")
						},
						constant: {
							type: 'boolean',
							default: true,
							markdownDescription: nls.localize('suggest.filtered.constant', "When set to `false` IntelliSense never shows `constant` suggestions.")
						},
						enum: {
							type: 'boolean',
							default: true,
							markdownDescription: nls.localize('suggest.filtered.enum', "When set to `false` IntelliSense never shows `enum` suggestions.")
						},
						enumMember: {
							type: 'boolean',
							default: true,
							markdownDescription: nls.localize('suggest.filtered.enumMember', "When set to `false` IntelliSense never shows `enumMember` suggestions.")
						},
						keyword: {
							type: 'boolean',
							default: true,
							markdownDescription: nls.localize('suggest.filtered.keyword', "When set to `false` IntelliSense never shows `keyword` suggestions.")
						},
						text: {
							type: 'boolean',
							default: true,
							markdownDescription: nls.localize('suggest.filtered.text', "When set to `false` IntelliSense never shows `text` suggestions.")
						},
						color: {
							type: 'boolean',
							default: true,
							markdownDescription: nls.localize('suggest.filtered.color', "When set to `false` IntelliSense never shows `color` suggestions.")
						},
						file: {
							type: 'boolean',
							default: true,
							markdownDescription: nls.localize('suggest.filtered.file', "When set to `false` IntelliSense never shows `file` suggestions.")
						},
						reference: {
							type: 'boolean',
							default: true,
							markdownDescription: nls.localize('suggest.filtered.reference', "When set to `false` IntelliSense never shows `reference` suggestions.")
						},
						customcolor: {
							type: 'boolean',
							default: true,
							markdownDescription: nls.localize('suggest.filtered.customcolor', "When set to `false` IntelliSense never shows `customcolor` suggestions.")
						},
						folder: {
							type: 'boolean',
							default: true,
							markdownDescription: nls.localize('suggest.filtered.folder', "When set to `false` IntelliSense never shows `folder` suggestions.")
						},
						typeParameter: {
							type: 'boolean',
							default: true,
							markdownDescription: nls.localize('suggest.filtered.typeParameter', "When set to `false` IntelliSense never shows `typeParameter` suggestions.")
						},
						snippet: {
							type: 'boolean',
							default: true,
							markdownDescription: nls.localize('suggest.filtered.snippet', "When set to `false` IntelliSense never shows `snippet` suggestions.")
						},
					}
				},
			}
		);
	}

	public validate(_input: any): InternalSuggestOptions {
		if (typeof _input !== 'object') {
			return this.defaultValue;
		}
		const input = _input as ISuggestOptions;
		return {
			filterGraceful: EditorBooleanOption.boolean(input.filterGraceful, this.defaultValue.filterGraceful),
			snippetsPreventQuickSuggestions: EditorBooleanOption.boolean(input.snippetsPreventQuickSuggestions, this.defaultValue.filterGraceful),
			localityBonus: EditorBooleanOption.boolean(input.localityBonus, this.defaultValue.localityBonus),
			shareSuggestSelections: EditorBooleanOption.boolean(input.shareSuggestSelections, this.defaultValue.shareSuggestSelections),
			showIcons: EditorBooleanOption.boolean(input.showIcons, this.defaultValue.showIcons),
			maxVisibleSuggestions: EditorIntOption.clampedInt(input.maxVisibleSuggestions, this.defaultValue.maxVisibleSuggestions, 1, 15),
			filteredTypes: isObject(input.filteredTypes) ? input.filteredTypes : Object.create(null)
		};
	}
}

//#endregion

//#region tabFocusMode

class EditorTabFocusMode extends ComputedEditorOption<EditorOption.tabFocusMode, boolean> {

	constructor() {
		super(EditorOption.tabFocusMode, [EditorOption.readOnly]);
	}

	public compute(env: IEnvironmentalOptions, options: IComputedEditorOptions, _: boolean): boolean {
		const readOnly = options.get(EditorOption.readOnly);
		return (readOnly ? true : env.tabFocusMode);
	}
}

//#endregion

//#region wrappingIndent

/**
 * Describes how to indent wrapped lines.
 */
export const enum WrappingIndent {
	/**
	 * No indentation => wrapped lines begin at column 1.
	 */
	None = 0,
	/**
	 * Same => wrapped lines get the same indentation as the parent.
	 */
	Same = 1,
	/**
	 * Indent => wrapped lines get +1 indentation toward the parent.
	 */
	Indent = 2,
	/**
	 * DeepIndent => wrapped lines get +2 indentation toward the parent.
	 */
	DeepIndent = 3
}

function _wrappingIndentFromString(wrappingIndent: 'none' | 'same' | 'indent' | 'deepIndent'): WrappingIndent {
	switch (wrappingIndent) {
		case 'none': return WrappingIndent.None;
		case 'same': return WrappingIndent.Same;
		case 'indent': return WrappingIndent.Indent;
		case 'deepIndent': return WrappingIndent.DeepIndent;
	}
}

//#endregion

//#region wrappingInfo

export interface EditorWrappingInfo {
	readonly isDominatedByLongLines: boolean;
	readonly isWordWrapMinified: boolean;
	readonly isViewportWrapping: boolean;
	readonly wrappingColumn: number;
}

class EditorWrappingInfoComputer extends ComputedEditorOption<EditorOption.wrappingInfo, EditorWrappingInfo> {

	constructor() {
		super(EditorOption.wrappingInfo, [EditorOption.wordWrap, EditorOption.wordWrapColumn, EditorOption.wordWrapMinified, EditorOption.layoutInfo, EditorOption.accessibilitySupport]);
	}

	public compute(env: IEnvironmentalOptions, options: IComputedEditorOptions, _: EditorWrappingInfo): EditorWrappingInfo {
		const wordWrap = options.get(EditorOption.wordWrap);
		const wordWrapColumn = options.get(EditorOption.wordWrapColumn);
		const wordWrapMinified = options.get(EditorOption.wordWrapMinified);
		const layoutInfo = options.get(EditorOption.layoutInfo);
		const accessibilitySupport = options.get(EditorOption.accessibilitySupport);

		let bareWrappingInfo: { isWordWrapMinified: boolean; isViewportWrapping: boolean; wrappingColumn: number; } | null = null;
		{
			if (accessibilitySupport === AccessibilitySupport.Enabled) {
				// See https://github.com/Microsoft/vscode/issues/27766
				// Never enable wrapping when a screen reader is attached
				// because arrow down etc. will not move the cursor in the way
				// a screen reader expects.
				bareWrappingInfo = {
					isWordWrapMinified: false,
					isViewportWrapping: false,
					wrappingColumn: -1
				};
			} else if (wordWrapMinified && env.isDominatedByLongLines) {
				// Force viewport width wrapping if model is dominated by long lines
				bareWrappingInfo = {
					isWordWrapMinified: true,
					isViewportWrapping: true,
					wrappingColumn: Math.max(1, layoutInfo.viewportColumn)
				};
			} else if (wordWrap === 'on') {
				bareWrappingInfo = {
					isWordWrapMinified: false,
					isViewportWrapping: true,
					wrappingColumn: Math.max(1, layoutInfo.viewportColumn)
				};
			} else if (wordWrap === 'bounded') {
				bareWrappingInfo = {
					isWordWrapMinified: false,
					isViewportWrapping: true,
					wrappingColumn: Math.min(Math.max(1, layoutInfo.viewportColumn), wordWrapColumn)
				};
			} else if (wordWrap === 'wordWrapColumn') {
				bareWrappingInfo = {
					isWordWrapMinified: false,
					isViewportWrapping: false,
					wrappingColumn: wordWrapColumn
				};
			} else {
				bareWrappingInfo = {
					isWordWrapMinified: false,
					isViewportWrapping: false,
					wrappingColumn: -1
				};
			}
		}

		return {
			isDominatedByLongLines: env.isDominatedByLongLines,
			isWordWrapMinified: bareWrappingInfo.isWordWrapMinified,
			isViewportWrapping: bareWrappingInfo.isViewportWrapping,
			wrappingColumn: bareWrappingInfo.wrappingColumn,
		};
	}
}

//#endregion

const DEFAULT_WINDOWS_FONT_FAMILY = 'Consolas, \'Courier New\', monospace';
const DEFAULT_MAC_FONT_FAMILY = 'Menlo, Monaco, \'Courier New\', monospace';
const DEFAULT_LINUX_FONT_FAMILY = '\'Droid Sans Mono\', \'monospace\', monospace, \'Droid Sans Fallback\'';

/**
 * @internal
 */
export const EDITOR_FONT_DEFAULTS = {
	fontFamily: (
		platform.isMacintosh ? DEFAULT_MAC_FONT_FAMILY : (platform.isLinux ? DEFAULT_LINUX_FONT_FAMILY : DEFAULT_WINDOWS_FONT_FAMILY)
	),
	fontWeight: 'normal',
	fontSize: (
		platform.isMacintosh ? 12 : 14
	),
	lineHeight: 0,
	letterSpacing: 0,
};

/**
 * @internal
 */
export const EDITOR_MODEL_DEFAULTS = {
	tabSize: 4,
	indentSize: 4,
	insertSpaces: true,
	detectIndentation: true,
	trimAutoWhitespace: true,
	largeFileOptimizations: true
};

/**
 * @internal
 */
<<<<<<< HEAD
export const EDITOR_DEFAULTS: IValidatedEditorOptions = {
	inDiffEditor: false,
	wordSeparators: USUAL_WORD_SEPARATORS,
	lineNumbersMinChars: 5,
	lineDecorationsWidth: 10,
	readOnly: false,
	mouseStyle: 'text',
	disableLayerHinting: false,
	automaticLayout: false,
	wordWrap: 'off',
	wordWrapColumn: 80,
	wordWrapMinified: true,
	wrappingIndent: WrappingIndent.Same,
	wordWrapBreakBeforeCharacters: '([{‘“〈《「『【〔（［｛｢£¥＄￡￥+＋',
	wordWrapBreakAfterCharacters: ' \t})]?|/&,;¢°′″‰℃、。｡､￠，．：；？！％・･ゝゞヽヾーァィゥェォッャュョヮヵヶぁぃぅぇぉっゃゅょゎゕゖㇰㇱㇲㇳㇴㇵㇶㇷㇸㇹㇺㇻㇼㇽㇾㇿ々〻ｧｨｩｪｫｬｭｮｯｰ”〉》」』】〕）］｝｣',
	wordWrapBreakObtrusiveCharacters: '.',
	autoClosingBrackets: 'languageDefined',
	autoClosingQuotes: 'languageDefined',
	autoSurround: 'languageDefined',
	autoIndent: true,
	dragAndDrop: true,
	emptySelectionClipboard: true,
	copyWithSyntaxHighlighting: true,
	useTabStops: true,
	multiCursorModifier: 'altKey',
	multiCursorMergeOverlapping: true,
	accessibilitySupport: 'auto',
	showUnused: true,

	viewInfo: {
		extraEditorClassName: '',
		disableMonospaceOptimizations: false,
		rulers: [],
		ariaLabel: nls.localize('editorViewAccessibleLabel', "Editor content"),
		renderLineNumbers: RenderLineNumbersType.On,
		renderCustomLineNumbers: null,
		renderFinalNewline: (platform.isLinux ? false : true),
		selectOnLineNumbers: true,
		glyphMargin: true,
		revealHorizontalRightPadding: 30,
		roundedSelection: true,
		overviewRulerLanes: 2,
		overviewRulerBorder: true,
		cursorBlinking: TextEditorCursorBlinkingStyle.Blink,
		mouseWheelZoom: false,
		cursorSmoothCaretAnimation: false,
		cursorStyle: TextEditorCursorStyle.Line,
		cursorWidth: 0,
		hideCursorInOverviewRuler: false,
		scrollBeyondLastLine: true,
		scrollBeyondLastColumn: 5,
		smoothScrolling: false,
		stopRenderingLineAfter: 10000,
		renderWhitespace: 'none',
		renderControlCharacters: false,
		fontLigatures: false,
		renderIndentGuides: true,
		highlightActiveIndentGuide: true,
		renderLineHighlight: 'line',
		scrollbar: {
			vertical: ScrollbarVisibility.Auto,
			horizontal: ScrollbarVisibility.Auto,
			arrowSize: 11,
			useShadows: true,
			verticalHasArrows: false,
			horizontalHasArrows: false,
			horizontalScrollbarSize: 10,
			horizontalSliderSize: 10,
			verticalScrollbarSize: 14,
			verticalSliderSize: 14,
			handleMouseWheel: true,
			mouseWheelScrollSensitivity: 1,
			fastScrollSensitivity: 5,
			scrollPredominantAxisOnly: true,
		},
		minimap: {
			enabled: true,
			side: 'right',
			showSlider: 'mouseover',
			renderCharacters: true,
			maxColumn: 120
		},
		fixedOverflowWidgets: false,
	},

	contribInfo: {
		selectionClipboard: true,
		hover: {
			enabled: true,
			delay: 300,
			sticky: true
		},
		links: true,
		contextmenu: true,
		quickSuggestions: { other: true, comments: false, strings: false },
		quickSuggestionsDelay: 10,
		parameterHints: {
			enabled: true,
			cycle: false
		},
		formatOnType: false,
		formatOnPaste: false,
		suggestOnTriggerCharacters: true,
		acceptSuggestionOnEnter: 'on',
		acceptSuggestionOnCommitCharacter: true,
		wordBasedSuggestions: true,
		suggestSelection: 'recentlyUsed',
		suggestFontSize: 0,
		suggestLineHeight: 0,
		tabCompletion: 'off',
		suggest: {
			filterGraceful: true,
			snippets: 'inline',
			snippetsPreventQuickSuggestions: true,
			localityBonus: false,
			shareSuggestSelections: false,
			showIcons: true,
			maxVisibleSuggestions: 12,
			filteredTypes: Object.create(null)
		},
		selectionHighlight: true,
		occurrencesHighlight: true,
		codeLens: true,
		folding: true,
		foldingStrategy: 'auto',
		showFoldingControls: 'mouseover',
		matchBrackets: true,
		find: {
			seedSearchStringFromSelection: true,
			autoFindInSelection: false,
			globalFindClipboard: false,
			addExtraSpaceOnTop: true
		},
		colorDecorators: true,
		lightbulbEnabled: true,
		codeActionsOnSave: {},
		codeActionsOnSaveTimeout: 750
	},
};
=======
export const editorOptionsRegistry: IEditorOption<EditorOption, any>[] = [];

function register<K1 extends EditorOption, V>(option: IEditorOption<K1, V>): IEditorOption<K1, V> {
	editorOptionsRegistry[option.id] = option;
	return option;
}

/**
 * @internal
 */
export const enum EditorOption {
	acceptSuggestionOnCommitCharacter,
	acceptSuggestionOnEnter,
	accessibilitySupport,
	ariaLabel,
	autoClosingBrackets,
	autoClosingOvertype,
	autoClosingQuotes,
	autoIndent,
	automaticLayout,
	autoSurround,
	codeLens,
	colorDecorators,
	contextmenu,
	copyWithSyntaxHighlighting,
	cursorBlinking,
	cursorSmoothCaretAnimation,
	cursorStyle,
	cursorSurroundingLines,
	cursorWidth,
	disableLayerHinting,
	disableMonospaceOptimizations,
	dragAndDrop,
	emptySelectionClipboard,
	extraEditorClassName,
	fastScrollSensitivity,
	find,
	fixedOverflowWidgets,
	folding,
	foldingStrategy,
	fontFamily,
	fontInfo,
	fontLigatures,
	fontSize,
	fontWeight,
	formatOnPaste,
	formatOnType,
	glyphMargin,
	gotoLocation,
	hideCursorInOverviewRuler,
	highlightActiveIndentGuide,
	hover,
	inDiffEditor,
	letterSpacing,
	lightbulb,
	lineDecorationsWidth,
	lineHeight,
	lineNumbers,
	lineNumbersMinChars,
	links,
	matchBrackets,
	minimap,
	mouseStyle,
	mouseWheelScrollSensitivity,
	mouseWheelZoom,
	multiCursorMergeOverlapping,
	multiCursorModifier,
	occurrencesHighlight,
	overviewRulerBorder,
	overviewRulerLanes,
	parameterHints,
	quickSuggestions,
	quickSuggestionsDelay,
	readOnly,
	renderControlCharacters,
	renderIndentGuides,
	renderFinalNewline,
	renderLineHighlight,
	renderWhitespace,
	revealHorizontalRightPadding,
	roundedSelection,
	rulers,
	scrollbar,
	scrollBeyondLastColumn,
	scrollBeyondLastLine,
	selectionClipboard,
	selectionHighlight,
	selectOnLineNumbers,
	showFoldingControls,
	showUnused,
	snippetSuggestions,
	smoothScrolling,
	stopRenderingLineAfter,
	suggest,
	suggestFontSize,
	suggestLineHeight,
	suggestOnTriggerCharacters,
	suggestSelection,
	tabCompletion,
	useTabStops,
	wordSeparators,
	wordWrap,
	wordWrapBreakAfterCharacters,
	wordWrapBreakBeforeCharacters,
	wordWrapBreakObtrusiveCharacters,
	wordWrapColumn,
	wordWrapMinified,
	wrappingIndent,

	// Leave these at the end (because they have dependencies!)
	editorClassName,
	pixelRatio,
	tabFocusMode,
	layoutInfo,
	wrappingInfo,
}

/**
 * @internal
 */
export const EditorOptions = {
	acceptSuggestionOnCommitCharacter: register(new EditorBooleanOption(
		EditorOption.acceptSuggestionOnCommitCharacter, 'acceptSuggestionOnCommitCharacter', true,
		{ markdownDescription: nls.localize('acceptSuggestionOnCommitCharacter', "Controls whether suggestions should be accepted on commit characters. For example, in JavaScript, the semi-colon (`;`) can be a commit character that accepts a suggestion and types that character.") }
	)),
	acceptSuggestionOnEnter: register(new EditorStringEnumOption(
		EditorOption.acceptSuggestionOnEnter, 'acceptSuggestionOnEnter',
		'on' as 'on' | 'smart' | 'off',
		['on', 'smart', 'off'] as const,
		{
			markdownEnumDescriptions: [
				'',
				nls.localize('acceptSuggestionOnEnterSmart', "Only accept a suggestion with `Enter` when it makes a textual change."),
				''
			],
			markdownDescription: nls.localize('acceptSuggestionOnEnter', "Controls whether suggestions should be accepted on `Enter`, in addition to `Tab`. Helps to avoid ambiguity between inserting new lines or accepting suggestions.")
		}
	)),
	accessibilitySupport: register(new EditorAccessibilitySupport()),
	ariaLabel: register(new EditorStringOption(
		EditorOption.ariaLabel, 'ariaLabel', nls.localize('editorViewAccessibleLabel', "Editor content")
	)),
	autoClosingBrackets: register(new EditorStringEnumOption(
		EditorOption.autoClosingBrackets, 'autoClosingBrackets',
		'languageDefined' as 'always' | 'languageDefined' | 'beforeWhitespace' | 'never',
		['always', 'languageDefined', 'beforeWhitespace', 'never'] as const,
		{
			enumDescriptions: [
				'',
				nls.localize('editor.autoClosingBrackets.languageDefined', "Use language configurations to determine when to autoclose brackets."),
				nls.localize('editor.autoClosingBrackets.beforeWhitespace', "Autoclose brackets only when the cursor is to the left of whitespace."),
				'',
			],
			description: nls.localize('autoClosingBrackets', "Controls whether the editor should automatically close brackets after the user adds an opening bracket.")
		}
	)),
	autoClosingOvertype: register(new EditorStringEnumOption(
		EditorOption.autoClosingOvertype, 'autoClosingOvertype',
		'auto' as 'always' | 'auto' | 'never',
		['always', 'auto', 'never'] as const,
		{
			enumDescriptions: [
				'',
				nls.localize('editor.autoClosingOvertype.auto', "Type over closing quotes or brackets only if they were automatically inserted."),
				'',
			],
			description: nls.localize('autoClosingOvertype', "Controls whether the editor should type over closing quotes or brackets.")
		}
	)),
	autoClosingQuotes: register(new EditorStringEnumOption(
		EditorOption.autoClosingQuotes, 'autoClosingQuotes',
		'languageDefined' as 'always' | 'languageDefined' | 'beforeWhitespace' | 'never',
		['always', 'languageDefined', 'beforeWhitespace', 'never'] as const,
		{
			enumDescriptions: [
				'',
				nls.localize('editor.autoClosingQuotes.languageDefined', "Use language configurations to determine when to autoclose quotes."),
				nls.localize('editor.autoClosingQuotes.beforeWhitespace', "Autoclose quotes only when the cursor is to the left of whitespace."),
				'',
			],
			description: nls.localize('autoClosingQuotes', "Controls whether the editor should automatically close quotes after the user adds an opening quote.")
		}
	)),
	autoIndent: register(new EditorBooleanOption(
		EditorOption.autoIndent, 'autoIndent', true,
		{ description: nls.localize('autoIndent', "Controls whether the editor should automatically adjust the indentation when users type, paste or move lines. Extensions with indentation rules of the language must be available.") }
	)),
	automaticLayout: register(new EditorBooleanOption(
		EditorOption.automaticLayout, 'automaticLayout', false,
	)),
	autoSurround: register(new EditorStringEnumOption(
		EditorOption.autoSurround, 'autoSurround',
		'languageDefined' as 'languageDefined' | 'quotes' | 'brackets' | 'never',
		['languageDefined', 'quotes', 'brackets', 'never'] as const,
		{
			enumDescriptions: [
				nls.localize('editor.autoSurround.languageDefined', "Use language configurations to determine when to automatically surround selections."),
				nls.localize('editor.autoSurround.quotes', "Surround with quotes but not brackets."),
				nls.localize('editor.autoSurround.brackets', "Surround with brackets but not quotes."),
				''
			],
			description: nls.localize('autoSurround', "Controls whether the editor should automatically surround selections.")
		}
	)),
	codeLens: register(new EditorBooleanOption(
		EditorOption.codeLens, 'codeLens', true,
		{ description: nls.localize('codeLens', "Controls whether the editor shows CodeLens.") }
	)),
	colorDecorators: register(new EditorBooleanOption(
		EditorOption.colorDecorators, 'colorDecorators', true,
		{ description: nls.localize('colorDecorators', "Controls whether the editor should render the inline color decorators and color picker.") }
	)),
	contextmenu: register(new EditorBooleanOption(
		EditorOption.contextmenu, 'contextmenu', true,
	)),
	copyWithSyntaxHighlighting: register(new EditorBooleanOption(
		EditorOption.copyWithSyntaxHighlighting, 'copyWithSyntaxHighlighting', true,
		{ description: nls.localize('copyWithSyntaxHighlighting', "Controls whether syntax highlighting should be copied into the clipboard.") }
	)),
	cursorBlinking: register(new EditorEnumOption(
		EditorOption.cursorBlinking, 'cursorBlinking',
		TextEditorCursorBlinkingStyle.Blink, 'blink',
		['blink', 'smooth', 'phase', 'expand', 'solid'],
		_cursorBlinkingStyleFromString,
		{ description: nls.localize('cursorBlinking', "Control the cursor animation style.") }
	)),
	cursorSmoothCaretAnimation: register(new EditorBooleanOption(
		EditorOption.cursorSmoothCaretAnimation, 'cursorSmoothCaretAnimation', false,
		{ description: nls.localize('cursorSmoothCaretAnimation', "Controls whether the smooth caret animation should be enabled.") }
	)),
	cursorStyle: register(new EditorEnumOption(
		EditorOption.cursorStyle, 'cursorStyle',
		TextEditorCursorStyle.Line, 'line',
		['line', 'block', 'underline', 'line-thin', 'block-outline', 'underline-thin'],
		_cursorStyleFromString,
		{ description: nls.localize('cursorStyle', "Controls the cursor style.") }
	)),
	cursorSurroundingLines: register(new EditorIntOption(
		EditorOption.cursorSurroundingLines, 'cursorSurroundingLines',
		0, 0, Constants.MAX_SAFE_SMALL_INTEGER,
		{ description: nls.localize('cursorSurroundingLines', "Controls the minimal number of visible leading and trailing lines surrounding the cursor. Known as 'scrollOff' or `scrollOffset` in some other editors.") }
	)),
	cursorWidth: register(new EditorIntOption(
		EditorOption.cursorWidth, 'cursorWidth',
		0, 0, Constants.MAX_SAFE_SMALL_INTEGER,
		{ markdownDescription: nls.localize('cursorWidth', "Controls the width of the cursor when `#editor.cursorStyle#` is set to `line`.") }
	)),
	disableLayerHinting: register(new EditorBooleanOption(
		EditorOption.disableLayerHinting, 'disableLayerHinting', false,
	)),
	disableMonospaceOptimizations: register(new EditorBooleanOption(
		EditorOption.disableMonospaceOptimizations, 'disableMonospaceOptimizations', false
	)),
	dragAndDrop: register(new EditorBooleanOption(
		EditorOption.dragAndDrop, 'dragAndDrop', true,
		{ description: nls.localize('dragAndDrop', "Controls whether the editor should allow moving selections via drag and drop.") }
	)),
	emptySelectionClipboard: register(new EditorEmptySelectionClipboard()),
	extraEditorClassName: register(new EditorStringOption(
		EditorOption.extraEditorClassName, 'extraEditorClassName', '',
	)),
	fastScrollSensitivity: register(new EditorFloatOption(
		EditorOption.fastScrollSensitivity, 'fastScrollSensitivity',
		5, x => (x <= 0 ? 5 : x),
		{ markdownDescription: nls.localize('fastScrollSensitivity', "Scrolling speed multiplier when pressing `Alt`.") }
	)),
	find: register(new EditorFind()),
	fixedOverflowWidgets: register(new EditorBooleanOption(
		EditorOption.fixedOverflowWidgets, 'fixedOverflowWidgets', false,
	)),
	folding: register(new EditorBooleanOption(
		EditorOption.folding, 'folding', true,
		{ description: nls.localize('folding', "Controls whether the editor has code folding enabled.") }
	)),
	foldingStrategy: register(new EditorStringEnumOption(
		EditorOption.foldingStrategy, 'foldingStrategy',
		'auto' as 'auto' | 'indentation',
		['auto', 'indentation'] as const,
		{ markdownDescription: nls.localize('foldingStrategy', "Controls the strategy for computing folding ranges. `auto` uses a language specific folding strategy, if available. `indentation` uses the indentation based folding strategy.") }
	)),
	fontFamily: register(new EditorStringOption(
		EditorOption.fontFamily, 'fontFamily', EDITOR_FONT_DEFAULTS.fontFamily,
		{ description: nls.localize('fontFamily', "Controls the font family.") }
	)),
	fontInfo: register(new EditorFontInfo()),
	fontLigatures: register(new EditorBooleanOption(
		EditorOption.fontLigatures, 'fontLigatures', false,
		{ description: nls.localize('fontLigatures', "Enables/Disables font ligatures.") }
	)),
	fontSize: register(new EditorFontSize()),
	fontWeight: register(new EditorStringOption(
		EditorOption.fontWeight, 'fontWeight', EDITOR_FONT_DEFAULTS.fontWeight,
		{
			enum: ['normal', 'bold', '100', '200', '300', '400', '500', '600', '700', '800', '900'],
			description: nls.localize('fontWeight', "Controls the font weight.")
		}
	)),
	formatOnPaste: register(new EditorBooleanOption(
		EditorOption.formatOnPaste, 'formatOnPaste', false,
		{ description: nls.localize('formatOnPaste', "Controls whether the editor should automatically format the pasted content. A formatter must be available and the formatter should be able to format a range in a document.") }
	)),
	formatOnType: register(new EditorBooleanOption(
		EditorOption.formatOnType, 'formatOnType', false,
		{ description: nls.localize('formatOnType', "Controls whether the editor should automatically format the line after typing.") }
	)),
	glyphMargin: register(new EditorBooleanOption(
		EditorOption.glyphMargin, 'glyphMargin', true,
		{ description: nls.localize('glyphMargin', "Controls whether the editor should render the vertical glyph margin. Glyph margin is mostly used for debugging.") }
	)),
	gotoLocation: register(new EditorGoToLocation()),
	hideCursorInOverviewRuler: register(new EditorBooleanOption(
		EditorOption.hideCursorInOverviewRuler, 'hideCursorInOverviewRuler', false,
		{ description: nls.localize('hideCursorInOverviewRuler', "Controls whether the cursor should be hidden in the overview ruler.") }
	)),
	highlightActiveIndentGuide: register(new EditorBooleanOption(
		EditorOption.highlightActiveIndentGuide, 'highlightActiveIndentGuide', true,
		{ description: nls.localize('highlightActiveIndentGuide', "Controls whether the editor should highlight the active indent guide.") }
	)),
	hover: register(new EditorHover()),
	inDiffEditor: register(new EditorBooleanOption(
		EditorOption.inDiffEditor, 'inDiffEditor', false,
	)),
	letterSpacing: register(new EditorFloatOption(
		EditorOption.letterSpacing, 'letterSpacing',
		EDITOR_FONT_DEFAULTS.letterSpacing, x => EditorFloatOption.clamp(x, -5, 20),
		{ description: nls.localize('letterSpacing', "Controls the letter spacing in pixels.") }
	)),
	lightbulb: register(new EditorLightbulb()),
	lineDecorationsWidth: register(new SimpleEditorOption(EditorOption.lineDecorationsWidth, 'lineDecorationsWidth', 10 as number | string)),
	lineHeight: register(new EditorLineHeight()),
	lineNumbers: register(new EditorRenderLineNumbersOption()),
	lineNumbersMinChars: register(new EditorIntOption(
		EditorOption.lineNumbersMinChars, 'lineNumbersMinChars',
		5, 1, 10
	)),
	links: register(new EditorBooleanOption(
		EditorOption.links, 'links', true,
		{ description: nls.localize('links', "Controls whether the editor should detect links and make them clickable.") }
	)),
	matchBrackets: register(new EditorBooleanOption(
		EditorOption.matchBrackets, 'matchBrackets', true,
		{ description: nls.localize('matchBrackets', "Highlight matching brackets when one of them is selected.") }
	)),
	minimap: register(new EditorMinimap()),
	mouseStyle: register(new EditorStringEnumOption(
		EditorOption.mouseStyle, 'mouseStyle',
		'text' as 'text' | 'default' | 'copy',
		['text', 'default', 'copy'] as const,
	)),
	mouseWheelScrollSensitivity: register(new EditorFloatOption(
		EditorOption.mouseWheelScrollSensitivity, 'mouseWheelScrollSensitivity',
		1, x => (x === 0 ? 1 : x),
		{ markdownDescription: nls.localize('mouseWheelScrollSensitivity', "A multiplier to be used on the `deltaX` and `deltaY` of mouse wheel scroll events.") }
	)),
	mouseWheelZoom: register(new EditorBooleanOption(
		EditorOption.mouseWheelZoom, 'mouseWheelZoom', false,
		{ markdownDescription: nls.localize('mouseWheelZoom', "Zoom the font of the editor when using mouse wheel and holding `Ctrl`.") }
	)),
	multiCursorMergeOverlapping: register(new EditorBooleanOption(
		EditorOption.multiCursorMergeOverlapping, 'multiCursorMergeOverlapping', true,
		{ description: nls.localize('multiCursorMergeOverlapping', "Merge multiple cursors when they are overlapping.") }
	)),
	multiCursorModifier: register(new EditorEnumOption(
		EditorOption.multiCursorModifier, 'multiCursorModifier',
		'altKey', 'alt',
		['ctrlCmd', 'alt'],
		_multiCursorModifierFromString,
		{
			markdownEnumDescriptions: [
				nls.localize('multiCursorModifier.ctrlCmd', "Maps to `Control` on Windows and Linux and to `Command` on macOS."),
				nls.localize('multiCursorModifier.alt', "Maps to `Alt` on Windows and Linux and to `Option` on macOS.")
			],
			markdownDescription: nls.localize({
				key: 'multiCursorModifier',
				comment: [
					'- `ctrlCmd` refers to a value the setting can take and should not be localized.',
					'- `Control` and `Command` refer to the modifier keys Ctrl or Cmd on the keyboard and can be localized.'
				]
			}, "The modifier to be used to add multiple cursors with the mouse. The Go To Definition and Open Link mouse gestures will adapt such that they do not conflict with the multicursor modifier. [Read more](https://code.visualstudio.com/docs/editor/codebasics#_multicursor-modifier).")
		}
	)),
	occurrencesHighlight: register(new EditorBooleanOption(
		EditorOption.occurrencesHighlight, 'occurrencesHighlight', true,
		{ description: nls.localize('occurrencesHighlight', "Controls whether the editor should highlight semantic symbol occurrences.") }
	)),
	overviewRulerBorder: register(new EditorBooleanOption(
		EditorOption.overviewRulerBorder, 'overviewRulerBorder', true,
		{ description: nls.localize('overviewRulerBorder', "Controls whether a border should be drawn around the overview ruler.") }
	)),
	overviewRulerLanes: register(new EditorIntOption(
		EditorOption.overviewRulerLanes, 'overviewRulerLanes',
		3, 0, 3,
		{ description: nls.localize('overviewRulerLanes', "Controls the number of decorations that can show up at the same position in the overview ruler.") }
	)),
	parameterHints: register(new EditorParameterHints()),
	quickSuggestions: register(new EditorQuickSuggestions()),
	quickSuggestionsDelay: register(new EditorIntOption(
		EditorOption.quickSuggestionsDelay, 'quickSuggestionsDelay',
		10, 0, Constants.MAX_SAFE_SMALL_INTEGER,
		{ description: nls.localize('quickSuggestionsDelay', "Controls the delay in milliseconds after which quick suggestions will show up.") }
	)),
	readOnly: register(new EditorBooleanOption(
		EditorOption.readOnly, 'readOnly', false,
	)),
	renderControlCharacters: register(new EditorBooleanOption(
		EditorOption.renderControlCharacters, 'renderControlCharacters', false,
		{ description: nls.localize('renderControlCharacters', "Controls whether the editor should render control characters.") }
	)),
	renderIndentGuides: register(new EditorBooleanOption(
		EditorOption.renderIndentGuides, 'renderIndentGuides', true,
		{ description: nls.localize('renderIndentGuides', "Controls whether the editor should render indent guides.") }
	)),
	renderFinalNewline: register(new EditorBooleanOption(
		EditorOption.renderFinalNewline, 'renderFinalNewline', true,
		{ description: nls.localize('renderFinalNewline', "Render last line number when the file ends with a newline.") }
	)),
	renderLineHighlight: register(new EditorStringEnumOption(
		EditorOption.renderLineHighlight, 'renderLineHighlight',
		'line' as 'none' | 'gutter' | 'line' | 'all',
		['none', 'gutter', 'line', 'all'] as const,
		{
			enumDescriptions: [
				'',
				'',
				'',
				nls.localize('renderLineHighlight.all', "Highlights both the gutter and the current line."),
			],
			description: nls.localize('renderLineHighlight', "Controls how the editor should render the current line highlight.")
		}
	)),
	renderWhitespace: register(new EditorStringEnumOption(
		EditorOption.renderWhitespace, 'renderWhitespace',
		'none' as 'none' | 'boundary' | 'selection' | 'all',
		['none', 'boundary', 'selection', 'all'] as const,
		{
			enumDescriptions: [
				'',
				nls.localize('renderWhitespace.boundary', "Render whitespace characters except for single spaces between words."),
				nls.localize('renderWhitespace.selection', "Render whitespace characters only on selected text."),
				''
			],
			description: nls.localize('renderWhitespace', "Controls how the editor should render whitespace characters.")
		}
	)),
	revealHorizontalRightPadding: register(new EditorIntOption(
		EditorOption.revealHorizontalRightPadding, 'revealHorizontalRightPadding',
		30, 0, 1000,
	)),
	roundedSelection: register(new EditorBooleanOption(
		EditorOption.roundedSelection, 'roundedSelection', true,
		{ description: nls.localize('roundedSelection', "Controls whether selections should have rounded corners.") }
	)),
	rulers: register(new EditorRulers()),
	scrollbar: register(new EditorScrollbar()),
	scrollBeyondLastColumn: register(new EditorIntOption(
		EditorOption.scrollBeyondLastColumn, 'scrollBeyondLastColumn',
		5, 0, Constants.MAX_SAFE_SMALL_INTEGER,
		{ description: nls.localize('scrollBeyondLastColumn', "Controls the number of extra characters beyond which the editor will scroll horizontally.") }
	)),
	scrollBeyondLastLine: register(new EditorBooleanOption(
		EditorOption.scrollBeyondLastLine, 'scrollBeyondLastLine', true,
		{ description: nls.localize('scrollBeyondLastLine', "Controls whether the editor will scroll beyond the last line.") }
	)),
	selectionClipboard: register(new EditorBooleanOption(
		EditorOption.selectionClipboard, 'selectionClipboard', true,
		{
			description: nls.localize('selectionClipboard', "Controls whether the Linux primary clipboard should be supported."),
			included: platform.isLinux
		}
	)),
	selectionHighlight: register(new EditorBooleanOption(
		EditorOption.selectionHighlight, 'selectionHighlight', true,
		{ description: nls.localize('selectionHighlight', "Controls whether the editor should highlight matches similar to the selection.") }
	)),
	selectOnLineNumbers: register(new EditorBooleanOption(
		EditorOption.selectOnLineNumbers, 'selectOnLineNumbers', true,
	)),
	showFoldingControls: register(new EditorStringEnumOption(
		EditorOption.showFoldingControls, 'showFoldingControls',
		'mouseover' as 'always' | 'mouseover',
		['always', 'mouseover'] as const,
		{ description: nls.localize('showFoldingControls', "Controls whether the fold controls on the gutter are automatically hidden.") }
	)),
	showUnused: register(new EditorBooleanOption(
		EditorOption.showUnused, 'showUnused', true,
		{ description: nls.localize('showUnused', "Controls fading out of unused code.") }
	)),
	snippetSuggestions: register(new EditorStringEnumOption(
		EditorOption.snippetSuggestions, 'snippetSuggestions',
		'inline' as 'top' | 'bottom' | 'inline' | 'none',
		['top', 'bottom', 'inline', 'none'] as const,
		{
			enumDescriptions: [
				nls.localize('snippetSuggestions.top', "Show snippet suggestions on top of other suggestions."),
				nls.localize('snippetSuggestions.bottom', "Show snippet suggestions below other suggestions."),
				nls.localize('snippetSuggestions.inline', "Show snippets suggestions with other suggestions."),
				nls.localize('snippetSuggestions.none', "Do not show snippet suggestions."),
			],
			description: nls.localize('snippetSuggestions', "Controls whether snippets are shown with other suggestions and how they are sorted.")
		}
	)),
	smoothScrolling: register(new EditorBooleanOption(
		EditorOption.smoothScrolling, 'smoothScrolling', false,
		{ description: nls.localize('smoothScrolling', "Controls whether the editor will scroll using an animation.") }
	)),
	stopRenderingLineAfter: register(new EditorIntOption(
		EditorOption.stopRenderingLineAfter, 'stopRenderingLineAfter',
		10000, -1, Constants.MAX_SAFE_SMALL_INTEGER,
	)),
	suggest: register(new EditorSuggest()),
	suggestFontSize: register(new EditorIntOption(
		EditorOption.suggestFontSize, 'suggestFontSize',
		0, 0, 1000,
		{ markdownDescription: nls.localize('suggestFontSize', "Font size for the suggest widget. When set to `0`, the value of `#editor.fontSize#` is used.") }
	)),
	suggestLineHeight: register(new EditorIntOption(
		EditorOption.suggestLineHeight, 'suggestLineHeight',
		0, 0, 1000,
		{ markdownDescription: nls.localize('suggestLineHeight', "Line height for the suggest widget. When set to `0`, the value of `#editor.lineHeight#` is used.") }
	)),
	suggestOnTriggerCharacters: register(new EditorBooleanOption(
		EditorOption.suggestOnTriggerCharacters, 'suggestOnTriggerCharacters', true,
		{ description: nls.localize('suggestOnTriggerCharacters', "Controls whether suggestions should automatically show up when typing trigger characters.") }
	)),
	suggestSelection: register(new EditorStringEnumOption(
		EditorOption.suggestSelection, 'suggestSelection',
		'recentlyUsed' as 'first' | 'recentlyUsed' | 'recentlyUsedByPrefix',
		['first', 'recentlyUsed', 'recentlyUsedByPrefix'] as const,
		{
			markdownEnumDescriptions: [
				nls.localize('suggestSelection.first', "Always select the first suggestion."),
				nls.localize('suggestSelection.recentlyUsed', "Select recent suggestions unless further typing selects one, e.g. `console.| -> console.log` because `log` has been completed recently."),
				nls.localize('suggestSelection.recentlyUsedByPrefix', "Select suggestions based on previous prefixes that have completed those suggestions, e.g. `co -> console` and `con -> const`."),
			],
			description: nls.localize('suggestSelection', "Controls how suggestions are pre-selected when showing the suggest list.")
		}
	)),
	tabCompletion: register(new EditorStringEnumOption(
		EditorOption.tabCompletion, 'tabCompletion',
		'off' as 'on' | 'off' | 'onlySnippets',
		['on', 'off', 'onlySnippets'] as const,
		{
			enumDescriptions: [
				nls.localize('tabCompletion.on', "Tab complete will insert the best matching suggestion when pressing tab."),
				nls.localize('tabCompletion.off', "Disable tab completions."),
				nls.localize('tabCompletion.onlySnippets', "Tab complete snippets when their prefix match. Works best when 'quickSuggestions' aren't enabled."),
			],
			description: nls.localize('tabCompletion', "Enables tab completions.")
		}
	)),
	useTabStops: register(new EditorBooleanOption(
		EditorOption.useTabStops, 'useTabStops', true,
		{ description: nls.localize('useTabStops', "Inserting and deleting whitespace follows tab stops.") }
	)),
	wordSeparators: register(new EditorStringOption(
		EditorOption.wordSeparators, 'wordSeparators', USUAL_WORD_SEPARATORS,
		{ description: nls.localize('wordSeparators', "Characters that will be used as word separators when doing word related navigations or operations.") }
	)),
	wordWrap: register(new EditorStringEnumOption(
		EditorOption.wordWrap, 'wordWrap',
		'off' as 'off' | 'on' | 'wordWrapColumn' | 'bounded',
		['off', 'on', 'wordWrapColumn', 'bounded'] as const,
		{
			markdownEnumDescriptions: [
				nls.localize('wordWrap.off', "Lines will never wrap."),
				nls.localize('wordWrap.on', "Lines will wrap at the viewport width."),
				nls.localize({
					key: 'wordWrap.wordWrapColumn',
					comment: [
						'- `editor.wordWrapColumn` refers to a different setting and should not be localized.'
					]
				}, "Lines will wrap at `#editor.wordWrapColumn#`."),
				nls.localize({
					key: 'wordWrap.bounded',
					comment: [
						'- viewport means the edge of the visible window size.',
						'- `editor.wordWrapColumn` refers to a different setting and should not be localized.'
					]
				}, "Lines will wrap at the minimum of viewport and `#editor.wordWrapColumn#`."),
			],
			description: nls.localize({
				key: 'wordWrap',
				comment: [
					'- \'off\', \'on\', \'wordWrapColumn\' and \'bounded\' refer to values the setting can take and should not be localized.',
					'- `editor.wordWrapColumn` refers to a different setting and should not be localized.'
				]
			}, "Controls how lines should wrap.")
		}
	)),
	wordWrapBreakAfterCharacters: register(new EditorStringOption(
		EditorOption.wordWrapBreakAfterCharacters, 'wordWrapBreakAfterCharacters',
		' \t})]?|/&,;¢°′″‰℃、。｡､￠，．：；？！％・･ゝゞヽヾーァィゥェォッャュョヮヵヶぁぃぅぇぉっゃゅょゎゕゖㇰㇱㇲㇳㇴㇵㇶㇷㇸㇹㇺㇻㇼㇽㇾㇿ々〻ｧｨｩｪｫｬｭｮｯｰ”〉》」』】〕）］｝｣',
	)),
	wordWrapBreakBeforeCharacters: register(new EditorStringOption(
		EditorOption.wordWrapBreakBeforeCharacters, 'wordWrapBreakBeforeCharacters',
		'([{‘“〈《「『【〔（［｛｢£¥＄￡￥+＋'
	)),
	wordWrapBreakObtrusiveCharacters: register(new EditorStringOption(
		EditorOption.wordWrapBreakObtrusiveCharacters, 'wordWrapBreakObtrusiveCharacters',
		'.'
	)),
	wordWrapColumn: register(new EditorIntOption(
		EditorOption.wordWrapColumn, 'wordWrapColumn',
		80, 1, Constants.MAX_SAFE_SMALL_INTEGER,
		{
			markdownDescription: nls.localize({
				key: 'wordWrapColumn',
				comment: [
					'- `editor.wordWrap` refers to a different setting and should not be localized.',
					'- \'wordWrapColumn\' and \'bounded\' refer to values the different setting can take and should not be localized.'
				]
			}, "Controls the wrapping column of the editor when `#editor.wordWrap#` is `wordWrapColumn` or `bounded`.")
		}
	)),
	wordWrapMinified: register(new EditorBooleanOption(
		EditorOption.wordWrapMinified, 'wordWrapMinified', true,
	)),
	wrappingIndent: register(new EditorEnumOption(
		EditorOption.wrappingIndent, 'wrappingIndent',
		WrappingIndent.Same, 'same',
		['none', 'same', 'indent', 'deepIndent'],
		_wrappingIndentFromString,
		{
			enumDescriptions: [
				nls.localize('wrappingIndent.none', "No indentation. Wrapped lines begin at column 1."),
				nls.localize('wrappingIndent.same', "Wrapped lines get the same indentation as the parent."),
				nls.localize('wrappingIndent.indent', "Wrapped lines get +1 indentation toward the parent."),
				nls.localize('wrappingIndent.deepIndent', "Wrapped lines get +2 indentation toward the parent."),
			],
			description: nls.localize('wrappingIndent', "Controls the indentation of wrapped lines."),
		}
	)),

	// Leave these at the end (because they have dependencies!)
	editorClassName: register(new EditorClassName()),
	pixelRatio: register(new EditorPixelRatio()),
	tabFocusMode: register(new EditorTabFocusMode()),
	layoutInfo: register(new EditorLayoutInfoComputer()),
	wrappingInfo: register(new EditorWrappingInfoComputer()),
};

/**
 * @internal
 */
type EditorOptionsType = typeof EditorOptions;
/**
 * @internal
 */
type FindEditorOptionsKeyById<T extends EditorOption> = { [K in keyof EditorOptionsType]: EditorOptionsType[K]['id'] extends T ? K : never }[keyof EditorOptionsType];
/**
 * @internal
 */
type ComputedEditorOptionValue<T extends IEditorOption<any, any>> = T extends IEditorOption<any, infer R> ? R : never;
/**
 * @internal
 */
export type FindComputedEditorOptionValueById<T extends EditorOption> = NonNullable<ComputedEditorOptionValue<EditorOptionsType[FindEditorOptionsKeyById<T>]>>;
>>>>>>> 0f1bd772
<|MERGE_RESOLUTION|>--- conflicted
+++ resolved
@@ -673,28 +673,9 @@
 		this.deps = deps;
 	}
 
-<<<<<<< HEAD
-export interface InternalEditorScrollbarOptions {
-	readonly arrowSize: number;
-	readonly vertical: ScrollbarVisibility;
-	readonly horizontal: ScrollbarVisibility;
-	readonly useShadows: boolean;
-	readonly verticalHasArrows: boolean;
-	readonly horizontalHasArrows: boolean;
-	readonly handleMouseWheel: boolean;
-	readonly horizontalScrollbarSize: number;
-	readonly horizontalSliderSize: number;
-	readonly verticalScrollbarSize: number;
-	readonly verticalSliderSize: number;
-	readonly mouseWheelScrollSensitivity: number;
-	readonly fastScrollSensitivity: number;
-	readonly scrollPredominantAxisOnly: boolean;
-}
-=======
 	public validate(input: any): V {
 		return this.defaultValue;
 	}
->>>>>>> 0f1bd772
 
 	public abstract compute(env: IEnvironmentalOptions, options: IComputedEditorOptions, value: V): V;
 }
@@ -827,28 +808,6 @@
 	}
 }
 
-<<<<<<< HEAD
-	/**
-	 * @internal
-	 */
-	private static _equalsScrollbarOptions(a: InternalEditorScrollbarOptions, b: InternalEditorScrollbarOptions): boolean {
-		return (
-			a.arrowSize === b.arrowSize
-			&& a.vertical === b.vertical
-			&& a.horizontal === b.horizontal
-			&& a.useShadows === b.useShadows
-			&& a.verticalHasArrows === b.verticalHasArrows
-			&& a.horizontalHasArrows === b.horizontalHasArrows
-			&& a.handleMouseWheel === b.handleMouseWheel
-			&& a.horizontalScrollbarSize === b.horizontalScrollbarSize
-			&& a.horizontalSliderSize === b.horizontalSliderSize
-			&& a.verticalScrollbarSize === b.verticalScrollbarSize
-			&& a.verticalSliderSize === b.verticalSliderSize
-			&& a.mouseWheelScrollSensitivity === b.mouseWheelScrollSensitivity
-			&& a.fastScrollSensitivity === b.fastScrollSensitivity
-			&& a.scrollPredominantAxisOnly === b.scrollPredominantAxisOnly
-		);
-=======
 class EditorStringOption<K1 extends EditorOption> extends SimpleEditorOption<K1, string> {
 
 	public static string(value: any, defaultValue: string): string {
@@ -856,7 +815,6 @@
 			return defaultValue;
 		}
 		return value;
->>>>>>> 0f1bd772
 	}
 
 	constructor(id: K1, name: PossibleKeyName<string>, defaultValue: string, schema: IConfigurationPropertySchema | undefined = undefined) {
@@ -1848,19 +1806,7 @@
 	}
 }
 
-<<<<<<< HEAD
-	private static _sanitizeScrollbarOpts(opts: IEditorScrollbarOptions | undefined, defaults: InternalEditorScrollbarOptions, mouseWheelScrollSensitivity: number, fastScrollSensitivity: number, scrollPredominantAxisOnly: boolean): InternalEditorScrollbarOptions {
-		if (typeof opts !== 'object') {
-			return defaults;
-		}
-		const horizontalScrollbarSize = _clampedInt(opts.horizontalScrollbarSize, defaults.horizontalScrollbarSize, 0, 1000);
-		const verticalScrollbarSize = _clampedInt(opts.verticalScrollbarSize, defaults.verticalScrollbarSize, 0, 1000);
-		return {
-			vertical: _scrollbarVisibilityFromString(opts.vertical, defaults.vertical),
-			horizontal: _scrollbarVisibilityFromString(opts.horizontal, defaults.horizontal),
-=======
 //#endregion
->>>>>>> 0f1bd772
 
 //#region multiCursorModifier
 
@@ -1875,12 +1821,6 @@
 
 //#region parameterHints
 
-<<<<<<< HEAD
-			handleMouseWheel: _boolean(opts.handleMouseWheel, defaults.handleMouseWheel),
-			mouseWheelScrollSensitivity: mouseWheelScrollSensitivity,
-			fastScrollSensitivity: fastScrollSensitivity,
-			scrollPredominantAxisOnly: scrollPredominantAxisOnly,
-=======
 /**
  * Configuration options for parameter hints
  */
@@ -1905,7 +1845,6 @@
 		const defaults: InternalParameterHintOptions = {
 			enabled: true,
 			cycle: false
->>>>>>> 0f1bd772
 		};
 		super(
 			EditorOption.parameterHints, 'parameterHints', defaults,
@@ -2127,17 +2066,7 @@
 
 //#endregion
 
-<<<<<<< HEAD
-		let fastScrollSensitivity = _float(opts.fastScrollSensitivity, defaults.scrollbar.fastScrollSensitivity);
-		if (fastScrollSensitivity <= 0) {
-			fastScrollSensitivity = defaults.scrollbar.fastScrollSensitivity;
-		}
-		let scrollPredominantAxisOnly = _boolean(opts.scrollPredominantAxisOnly, defaults.scrollbar.scrollPredominantAxisOnly);
-		const scrollbar = this._sanitizeScrollbarOpts(opts.scrollbar, defaults.scrollbar, mouseWheelScrollSensitivity, fastScrollSensitivity, scrollPredominantAxisOnly);
-		const minimap = this._sanitizeMinimapOpts(opts.minimap, defaults.minimap);
-=======
 //#region scrollbar
->>>>>>> 0f1bd772
 
 /**
  * Configuration options for editor scrollbars
@@ -2680,147 +2609,6 @@
 /**
  * @internal
  */
-<<<<<<< HEAD
-export const EDITOR_DEFAULTS: IValidatedEditorOptions = {
-	inDiffEditor: false,
-	wordSeparators: USUAL_WORD_SEPARATORS,
-	lineNumbersMinChars: 5,
-	lineDecorationsWidth: 10,
-	readOnly: false,
-	mouseStyle: 'text',
-	disableLayerHinting: false,
-	automaticLayout: false,
-	wordWrap: 'off',
-	wordWrapColumn: 80,
-	wordWrapMinified: true,
-	wrappingIndent: WrappingIndent.Same,
-	wordWrapBreakBeforeCharacters: '([{‘“〈《「『【〔（［｛｢£¥＄￡￥+＋',
-	wordWrapBreakAfterCharacters: ' \t})]?|/&,;¢°′″‰℃、。｡､￠，．：；？！％・･ゝゞヽヾーァィゥェォッャュョヮヵヶぁぃぅぇぉっゃゅょゎゕゖㇰㇱㇲㇳㇴㇵㇶㇷㇸㇹㇺㇻㇼㇽㇾㇿ々〻ｧｨｩｪｫｬｭｮｯｰ”〉》」』】〕）］｝｣',
-	wordWrapBreakObtrusiveCharacters: '.',
-	autoClosingBrackets: 'languageDefined',
-	autoClosingQuotes: 'languageDefined',
-	autoSurround: 'languageDefined',
-	autoIndent: true,
-	dragAndDrop: true,
-	emptySelectionClipboard: true,
-	copyWithSyntaxHighlighting: true,
-	useTabStops: true,
-	multiCursorModifier: 'altKey',
-	multiCursorMergeOverlapping: true,
-	accessibilitySupport: 'auto',
-	showUnused: true,
-
-	viewInfo: {
-		extraEditorClassName: '',
-		disableMonospaceOptimizations: false,
-		rulers: [],
-		ariaLabel: nls.localize('editorViewAccessibleLabel', "Editor content"),
-		renderLineNumbers: RenderLineNumbersType.On,
-		renderCustomLineNumbers: null,
-		renderFinalNewline: (platform.isLinux ? false : true),
-		selectOnLineNumbers: true,
-		glyphMargin: true,
-		revealHorizontalRightPadding: 30,
-		roundedSelection: true,
-		overviewRulerLanes: 2,
-		overviewRulerBorder: true,
-		cursorBlinking: TextEditorCursorBlinkingStyle.Blink,
-		mouseWheelZoom: false,
-		cursorSmoothCaretAnimation: false,
-		cursorStyle: TextEditorCursorStyle.Line,
-		cursorWidth: 0,
-		hideCursorInOverviewRuler: false,
-		scrollBeyondLastLine: true,
-		scrollBeyondLastColumn: 5,
-		smoothScrolling: false,
-		stopRenderingLineAfter: 10000,
-		renderWhitespace: 'none',
-		renderControlCharacters: false,
-		fontLigatures: false,
-		renderIndentGuides: true,
-		highlightActiveIndentGuide: true,
-		renderLineHighlight: 'line',
-		scrollbar: {
-			vertical: ScrollbarVisibility.Auto,
-			horizontal: ScrollbarVisibility.Auto,
-			arrowSize: 11,
-			useShadows: true,
-			verticalHasArrows: false,
-			horizontalHasArrows: false,
-			horizontalScrollbarSize: 10,
-			horizontalSliderSize: 10,
-			verticalScrollbarSize: 14,
-			verticalSliderSize: 14,
-			handleMouseWheel: true,
-			mouseWheelScrollSensitivity: 1,
-			fastScrollSensitivity: 5,
-			scrollPredominantAxisOnly: true,
-		},
-		minimap: {
-			enabled: true,
-			side: 'right',
-			showSlider: 'mouseover',
-			renderCharacters: true,
-			maxColumn: 120
-		},
-		fixedOverflowWidgets: false,
-	},
-
-	contribInfo: {
-		selectionClipboard: true,
-		hover: {
-			enabled: true,
-			delay: 300,
-			sticky: true
-		},
-		links: true,
-		contextmenu: true,
-		quickSuggestions: { other: true, comments: false, strings: false },
-		quickSuggestionsDelay: 10,
-		parameterHints: {
-			enabled: true,
-			cycle: false
-		},
-		formatOnType: false,
-		formatOnPaste: false,
-		suggestOnTriggerCharacters: true,
-		acceptSuggestionOnEnter: 'on',
-		acceptSuggestionOnCommitCharacter: true,
-		wordBasedSuggestions: true,
-		suggestSelection: 'recentlyUsed',
-		suggestFontSize: 0,
-		suggestLineHeight: 0,
-		tabCompletion: 'off',
-		suggest: {
-			filterGraceful: true,
-			snippets: 'inline',
-			snippetsPreventQuickSuggestions: true,
-			localityBonus: false,
-			shareSuggestSelections: false,
-			showIcons: true,
-			maxVisibleSuggestions: 12,
-			filteredTypes: Object.create(null)
-		},
-		selectionHighlight: true,
-		occurrencesHighlight: true,
-		codeLens: true,
-		folding: true,
-		foldingStrategy: 'auto',
-		showFoldingControls: 'mouseover',
-		matchBrackets: true,
-		find: {
-			seedSearchStringFromSelection: true,
-			autoFindInSelection: false,
-			globalFindClipboard: false,
-			addExtraSpaceOnTop: true
-		},
-		colorDecorators: true,
-		lightbulbEnabled: true,
-		codeActionsOnSave: {},
-		codeActionsOnSaveTimeout: 750
-	},
-};
-=======
 export const editorOptionsRegistry: IEditorOption<EditorOption, any>[] = [];
 
 function register<K1 extends EditorOption, V>(option: IEditorOption<K1, V>): IEditorOption<K1, V> {
@@ -2906,6 +2694,7 @@
 	scrollbar,
 	scrollBeyondLastColumn,
 	scrollBeyondLastLine,
+	scrollPredominantAxisOnly,
 	selectionClipboard,
 	selectionHighlight,
 	selectOnLineNumbers,
@@ -3283,6 +3072,10 @@
 	scrollBeyondLastLine: register(new EditorBooleanOption(
 		EditorOption.scrollBeyondLastLine, 'scrollBeyondLastLine', true,
 		{ description: nls.localize('scrollBeyondLastLine', "Controls whether the editor will scroll beyond the last line.") }
+	)),
+	scrollPredominantAxisOnly: register(new EditorBooleanOption(
+		EditorOption.scrollPredominantAxisOnly, 'scrollPredominantAxisOnly', true,
+		{ description: nls.localize('scrollPredominantAxisOnly', "Scroll only along the predominant axis when scrolling both vertically and horizontally at the same time. Prevents horizontal drift when scrolling vertically on a trackpad.") }
 	)),
 	selectionClipboard: register(new EditorBooleanOption(
 		EditorOption.selectionClipboard, 'selectionClipboard', true,
@@ -3477,5 +3270,4 @@
 /**
  * @internal
  */
-export type FindComputedEditorOptionValueById<T extends EditorOption> = NonNullable<ComputedEditorOptionValue<EditorOptionsType[FindEditorOptionsKeyById<T>]>>;
->>>>>>> 0f1bd772
+export type FindComputedEditorOptionValueById<T extends EditorOption> = NonNullable<ComputedEditorOptionValue<EditorOptionsType[FindEditorOptionsKeyById<T>]>>;