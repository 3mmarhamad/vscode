--- conflicted
+++ resolved
@@ -24,23 +24,14 @@
     "vscode-proxy-agent": "^0.12.0",
     "vscode-regexpp": "^3.1.0",
     "vscode-textmate": "7.0.1",
-<<<<<<< HEAD
-    "xterm": "4.20.0-beta.24",
-    "xterm-addon-ligatures": "0.6.0-beta.14",
-    "xterm-addon-search": "0.10.0-beta.3",
-    "xterm-addon-serialize": "0.8.0-beta.3",
-    "xterm-addon-unicode11": "0.4.0-beta.3",
-    "xterm-addon-webgl": "0.13.0-beta.13",
-    "xterm-headless": "4.20.0-beta.24",
-=======
     "xterm": "5.0.0-beta.32",
     "xterm-addon-canvas": "0.2.0-beta.15",
+    "xterm-addon-ligatures": "0.6.0-beta.14",
     "xterm-addon-search": "0.10.0-beta.3",
     "xterm-addon-serialize": "0.8.0-beta.3",
     "xterm-addon-unicode11": "0.4.0-beta.3",
     "xterm-addon-webgl": "0.13.0-beta.32",
     "xterm-headless": "5.0.0-beta.5",
->>>>>>> 4ea6a276
     "yauzl": "^2.9.2",
     "yazl": "^2.4.3"
   },
