{
	"": [
		"--------------------------------------------------------------------------------------------",
		"Copyright (c) Microsoft Corporation. All rights reserved.",
		"Licensed under the MIT License. See License.txt in the project root for license information.",
		"--------------------------------------------------------------------------------------------",
		"Do not edit this file. It is machine generated."
	],
	"openFile": "Abrir archivo...",
	"openFolder": "Abrir carpeta...",
	"openFileFolder": "Abrir...",
	"globalRemoveFolderFromWorkspace": "Quitar carpeta del Área de trabajo...",
	"saveWorkspaceAsAction": "Guardar área de trabajo como...",
	"save": "&&Guardar",
	"saveWorkspace": "Guardar área de trabajo",
	"openWorkspaceAction": "Abrir área de trabajo...",
<<<<<<< HEAD
	"openWorkspaceConfigFile": "Abrir archivo de configuración del área de trabajo"
=======
	"openWorkspaceConfigFile": "Abrir archivo de configuración del área de trabajo",
	"duplicateWorkspaceInNewWindow": "Duplicar el área de trabajo en una ventana nueva"
>>>>>>> 8647b7c1
}<|MERGE_RESOLUTION|>--- conflicted
+++ resolved
@@ -14,10 +14,6 @@
 	"save": "&&Guardar",
 	"saveWorkspace": "Guardar área de trabajo",
 	"openWorkspaceAction": "Abrir área de trabajo...",
-<<<<<<< HEAD
-	"openWorkspaceConfigFile": "Abrir archivo de configuración del área de trabajo"
-=======
 	"openWorkspaceConfigFile": "Abrir archivo de configuración del área de trabajo",
 	"duplicateWorkspaceInNewWindow": "Duplicar el área de trabajo en una ventana nueva"
->>>>>>> 8647b7c1
 }