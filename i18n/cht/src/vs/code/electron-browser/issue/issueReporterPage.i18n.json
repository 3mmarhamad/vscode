--- conflicted
+++ resolved
@@ -19,10 +19,7 @@
 	"titleLengthValidation": "標題太長。",
 	"details": "請輸入詳細資料。",
 	"sendSystemInfo": "包含我的系統資訊 ({0})",
-<<<<<<< HEAD
-=======
 	"show": "顯示",
->>>>>>> 8647b7c1
 	"sendProcessInfo": "包含我目前正在執行的程序 ({0})",
 	"sendWorkspaceInfo": "包含我的工作區詮釋資料 ({0})",
 	"sendExtensions": "包含我已啟用擴充功能 ({0})",
